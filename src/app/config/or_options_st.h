/* Copyright (c) 2001 Matej Pfajfar.
 * Copyright (c) 2001-2004, Roger Dingledine.
 * Copyright (c) 2004-2006, Roger Dingledine, Nick Mathewson.
 * Copyright (c) 2007-2020, The Tor Project, Inc. */
/* See LICENSE for licensing information */

/**
 * \file or_options_st.h
 *
 * \brief The or_options_t structure, which represents Tor's configuration.
 */

#ifndef TOR_OR_OPTIONS_ST_H
#define TOR_OR_OPTIONS_ST_H

#include "core/or/or.h"
#include "lib/cc/torint.h"
#include "lib/net/address.h"
#include "app/config/tor_cmdline_mode.h"

struct smartlist_t;
struct config_line_t;
struct config_suite_t;
struct routerset_t;

/** Enumeration of outbound address configuration types:
 * Exit-only, OR-only, or both */
typedef enum {OUTBOUND_ADDR_EXIT, OUTBOUND_ADDR_OR,
              OUTBOUND_ADDR_EXIT_AND_OR,
              OUTBOUND_ADDR_MAX} outbound_addr_t;

/** Which protocol to use for TCPProxy. */
typedef enum {
  /** Use the HAProxy proxy protocol. */
  TCP_PROXY_PROTOCOL_HAPROXY
} tcp_proxy_protocol_t;

/** Configuration options for a Tor process. */
struct or_options_t {
  uint32_t magic_;

  /** What should the tor process actually do? */
  tor_cmdline_mode_t command;
  char *command_arg; /**< Argument for command-line option. */

  struct config_line_t *Logs; /**< New-style list of configuration lines
                        * for logs */
  int LogTimeGranularity; /**< Log resolution in milliseconds. */

  int LogMessageDomains; /**< Boolean: Should we log the domain(s) in which
                          * each log message occurs? */
  int TruncateLogFile; /**< Boolean: Should we truncate the log file
                            before we start writing? */
  char *SyslogIdentityTag; /**< Identity tag to add for syslog logging. */
  char *AndroidIdentityTag; /**< Identity tag to add for Android logging. */

  char *DebugLogFile; /**< Where to send verbose log messages. */
  char *DataDirectory_option; /**< Where to store long-term data, as
                               * configured by the user. */
  char *DataDirectory; /**< Where to store long-term data, as modified. */
  int DataDirectoryGroupReadable; /**< Boolean: Is the DataDirectory g+r? */

  char *KeyDirectory_option; /**< Where to store keys, as
                               * configured by the user. */
  char *KeyDirectory; /**< Where to store keys data, as modified. */
  int KeyDirectoryGroupReadable; /**< Boolean: Is the KeyDirectory g+r? */

  char *CacheDirectory_option; /**< Where to store cached data, as
                               * configured by the user. */
  char *CacheDirectory; /**< Where to store cached data, as modified. */
  int CacheDirectoryGroupReadable; /**< Boolean: Is the CacheDirectory g+r? */

  char *Nickname; /**< OR only: nickname of this onion router. */
  char *Address; /**< OR only: configured address for this onion router. */
  char *PidFile; /**< Where to store PID of Tor process. */

  struct routerset_t *ExitNodes; /**< Structure containing nicknames, digests,
                           * country codes and IP address patterns of ORs to
                           * consider as exits. */
  struct routerset_t *MiddleNodes; /**< Structure containing nicknames,
                             * digests, country codes and IP address patterns
                             * of ORs to consider as middles. */
  struct routerset_t *EntryNodes;/**< Structure containing nicknames, digests,
                           * country codes and IP address patterns of ORs to
                           * consider as entry points. */
  int StrictNodes; /**< Boolean: When none of our EntryNodes or ExitNodes
                    * are up, or we need to access a node in ExcludeNodes,
                    * do we just fail instead? */
  struct routerset_t *ExcludeNodes;/**< Structure containing nicknames,
                             * digests, country codes and IP address patterns
                             * of ORs not to use in circuits. But see
                             * StrictNodes above. */
  struct routerset_t *ExcludeExitNodes;/**< Structure containing nicknames,
                                 * digests, country codes and IP address
                                 * patterns of ORs not to consider as
                                 * exits. */

  /** Union of ExcludeNodes and ExcludeExitNodes */
  struct routerset_t *ExcludeExitNodesUnion_;

  int DisableAllSwap; /**< Boolean: Attempt to call mlockall() on our
                       * process for all current and future memory. */

  struct config_line_t *ExitPolicy; /**< Lists of exit policy components. */
  int ExitPolicyRejectPrivate; /**< Should we not exit to reserved private
                                * addresses, and our own published addresses?
                                */
  int ExitPolicyRejectLocalInterfaces; /**< Should we not exit to local
                                        * interface addresses?
                                        * Includes OutboundBindAddresses and
                                        * configured ports. */
  int ReducedExitPolicy; /**<Should we use the Reduced Exit Policy? */
  struct config_line_t *SocksPolicy; /**< Lists of socks policy components */
  struct config_line_t *DirPolicy; /**< Lists of dir policy components */
  /** Local address to bind outbound sockets */
  struct config_line_t *OutboundBindAddress;
  /** Local address to bind outbound relay sockets */
  struct config_line_t *OutboundBindAddressOR;
  /** Local address to bind outbound exit sockets */
  struct config_line_t *OutboundBindAddressExit;
  /** Addresses derived from the various OutboundBindAddress lines.
   * [][0] is IPv4, [][1] is IPv6
   */
  tor_addr_t OutboundBindAddresses[OUTBOUND_ADDR_MAX][2];
  /** Whether dirservers allow router descriptors with private IPs. */
  int DirAllowPrivateAddresses;
  /** Whether routers accept EXTEND cells to routers with private IPs. */
  int ExtendAllowPrivateAddresses;
  char *User; /**< Name of user to run Tor as. */
   /** Ports to listen on for OR connections. */
  struct config_line_t *ORPort_lines;
  /** Ports to listen on for extended OR connections. */
  struct config_line_t *ExtORPort_lines;
  /** Ports to listen on for SOCKS connections. */
  struct config_line_t *SocksPort_lines;
  /** Ports to listen on for transparent pf/netfilter connections. */
  struct config_line_t *TransPort_lines;
  char *TransProxyType; /**< What kind of transparent proxy
                         * implementation are we using? */
  /** Parsed value of TransProxyType. */
  enum {
    TPT_DEFAULT,
    TPT_PF_DIVERT,
    TPT_IPFW,
    TPT_TPROXY,
  } TransProxyType_parsed;
  /** Ports to listen on for transparent natd connections. */
  struct config_line_t *NATDPort_lines;
  /** Ports to listen on for HTTP Tunnel connections. */
  struct config_line_t *HTTPTunnelPort_lines;
  struct config_line_t *ControlPort_lines; /**< Ports to listen on for control
                               * connections. */
  /** List of Unix Domain Sockets to listen on for control connections. */
  struct config_line_t *ControlSocket;

  int ControlSocketsGroupWritable; /**< Boolean: Are control sockets g+rw? */
  int UnixSocksGroupWritable; /**< Boolean: Are SOCKS Unix sockets g+rw? */
  /** Ports to listen on for directory connections. */
  struct config_line_t *DirPort_lines;
  /** Ports to listen on for DNS requests. */
  struct config_line_t *DNSPort_lines;

  /* MaxMemInQueues value as input by the user. We clean this up to be
   * MaxMemInQueues. */
  uint64_t MaxMemInQueues_raw;
  uint64_t MaxMemInQueues;/**< If we have more memory than this allocated
                            * for queues and buffers, run the OOM handler */
  /** Above this value, consider ourselves low on RAM. */
  uint64_t MaxMemInQueues_low_threshold;

  /** @name port booleans
   *
   * Derived booleans: For server ports and ControlPort, true iff there is a
   * non-listener port on an AF_INET or AF_INET6 address of the given type
   * configured in one of the _lines options above.
   * For client ports, also true if there is a unix socket configured.
   * If you are checking for client ports, you may want to use:
   *   SocksPort_set || TransPort_set || NATDPort_set || DNSPort_set ||
   *   HTTPTunnelPort_set
   * rather than SocksPort_set.
   *
   * @{
   */
  unsigned int ORPort_set : 1;
  unsigned int SocksPort_set : 1;
  unsigned int TransPort_set : 1;
  unsigned int NATDPort_set : 1;
  unsigned int ControlPort_set : 1;
  unsigned int DirPort_set : 1;
  unsigned int DNSPort_set : 1;
  unsigned int ExtORPort_set : 1;
  unsigned int HTTPTunnelPort_set : 1;
  /**@}*/

  int AssumeReachable; /**< Whether to publish our descriptor regardless. */
  int AuthoritativeDir; /**< Boolean: is this an authoritative directory? */
  int V3AuthoritativeDir; /**< Boolean: is this an authoritative directory
                           * for version 3 directories? */
  int BridgeAuthoritativeDir; /**< Boolean: is this an authoritative directory
                               * that aggregates bridge descriptors? */

  /** If set on a bridge relay, it will include this value on a new
   * "bridge-distribution-request" line in its bridge descriptor. */
  char *BridgeDistribution;

  /** If set on a bridge authority, it will answer requests on its dirport
   * for bridge statuses -- but only if the requests use this password. */
  char *BridgePassword;
  /** If BridgePassword is set, this is a SHA256 digest of the basic http
   * authenticator for it. Used so we can do a time-independent comparison. */
  char *BridgePassword_AuthDigest_;

  int UseBridges; /**< Boolean: should we start all circuits with a bridge? */
  struct config_line_t *Bridges; /**< List of bootstrap bridge addresses. */

  struct config_line_t *ClientTransportPlugin; /**< List of client
                                           transport plugins. */

  struct config_line_t *ServerTransportPlugin; /**< List of client
                                           transport plugins. */

  /** List of TCP/IP addresses that transports should listen at. */
  struct config_line_t *ServerTransportListenAddr;

  /** List of options that must be passed to pluggable transports. */
  struct config_line_t *ServerTransportOptions;

  int BridgeRelay; /**< Boolean: are we acting as a bridge relay? We make
                    * this explicit so we can change how we behave in the
                    * future. */

  /** Boolean: if we know the bridge's digest, should we get new
   * descriptors from the bridge authorities or from the bridge itself? */
  int UpdateBridgesFromAuthority;

  int AvoidDiskWrites; /**< Boolean: should we never cache things to disk?
                        * Not used yet. */
  int ClientOnly; /**< Boolean: should we never evolve into a server role? */

  int ReducedConnectionPadding; /**< Boolean: Should we try to keep connections
                                  open shorter and pad them less against
                                  connection-level traffic analysis? */
  /** Autobool: if auto, then connection padding will be negotiated by client
   * and server. If 0, it will be fully disabled. If 1, the client will still
   * pad to the server regardless of server support. */
  int ConnectionPadding;

  /** Boolean: if true, then circuit padding will be negotiated by client
   * and server, subject to consenus limits (default). If 0, it will be fully
   * disabled. */
  int CircuitPadding;

  /** Boolean: if true, then this client will only use circuit padding
   * algorithms that are known to use a low amount of overhead. If false,
   * we will use all available circuit padding algorithms.
   */
  int ReducedCircuitPadding;

  /** To what authority types do we publish our descriptor? Choices are
   * "v1", "v2", "v3", "bridge", or "". */
  struct smartlist_t *PublishServerDescriptor;
  /** A bitfield of authority types, derived from PublishServerDescriptor. */
  dirinfo_type_t PublishServerDescriptor_;
  /** Boolean: do we publish hidden service descriptors to the HS auths? */
  int PublishHidServDescriptors;
  int FetchServerDescriptors; /**< Do we fetch server descriptors as normal? */
  int FetchHidServDescriptors; /**< and hidden service descriptors? */

  int FetchUselessDescriptors; /**< Do we fetch non-running descriptors too? */
  int AllDirActionsPrivate; /**< Should every directory action be sent
                             * through a Tor circuit? */

  /** A routerset that should be used when picking middle nodes for HS
   *  circuits. */
  struct routerset_t *HSLayer2Nodes;

  /** A routerset that should be used when picking third-hop nodes for HS
   *  circuits. */
  struct routerset_t *HSLayer3Nodes;

  /** Onion Services in HiddenServiceSingleHopMode make one-hop (direct)
   * circuits between the onion service server, and the introduction and
   * rendezvous points. (Onion service descriptors are still posted using
   * 3-hop paths, to avoid onion service directories blocking the service.)
   * This option makes every hidden service instance hosted by
   * this tor instance a Single Onion Service.
   * HiddenServiceSingleHopMode requires HiddenServiceNonAnonymousMode to be
   * set to 1.
   * Use rend_service_allow_non_anonymous_connection() or
   * rend_service_reveal_startup_time() instead of using this option directly.
   */
  int HiddenServiceSingleHopMode;
  /* Makes hidden service clients and servers non-anonymous on this tor
   * instance. Allows the non-anonymous HiddenServiceSingleHopMode. Enables
   * non-anonymous behaviour in the hidden service protocol.
   * Use rend_service_non_anonymous_mode_enabled() instead of using this option
   * directly.
   */
  int HiddenServiceNonAnonymousMode;

  int ConnLimit; /**< Demanded minimum number of simultaneous connections. */
  int ConnLimit_; /**< Maximum allowed number of simultaneous connections. */
  int ConnLimit_high_thresh; /**< start trying to lower socket usage if we
                              *   have this many. */
  int ConnLimit_low_thresh; /**< try to get down to here after socket
                             *   exhaustion. */
  int RunAsDaemon; /**< If true, run in the background. (Unix only) */
  int FascistFirewall; /**< Whether to prefer ORs reachable on open ports. */
  struct smartlist_t *FirewallPorts; /**< Which ports our firewall allows
                               * (strings). */
   /** IP:ports our firewall allows. */
  struct config_line_t *ReachableAddresses;
  struct config_line_t *ReachableORAddresses; /**< IP:ports for OR conns. */
  struct config_line_t *ReachableDirAddresses; /**< IP:ports for Dir conns. */

  int ConstrainedSockets; /**< Shrink xmit and recv socket buffers. */
  uint64_t ConstrainedSockSize; /**< Size of constrained buffers. */

  /** Whether we should drop exit streams from Tors that we don't know are
   * relays.  One of "0" (never refuse), "1" (always refuse), or "-1" (do
   * what the consensus says, defaulting to 'refuse' if the consensus says
   * nothing). */
  int RefuseUnknownExits;

  /** Application ports that require all nodes in circ to have sufficient
   * uptime. */
  struct smartlist_t *LongLivedPorts;
  /** Application ports that are likely to be unencrypted and
   * unauthenticated; we reject requests for them to prevent the
   * user from screwing up and leaking plaintext secrets to an
   * observer somewhere on the Internet. */
  struct smartlist_t *RejectPlaintextPorts;
  /** Related to RejectPlaintextPorts above, except this config option
   * controls whether we warn (in the log and via a controller status
   * event) every time a risky connection is attempted. */
  struct smartlist_t *WarnPlaintextPorts;
  /** Should we try to reuse the same exit node for a given host */
  struct smartlist_t *TrackHostExits;
  int TrackHostExitsExpire; /**< Number of seconds until we expire an
                             * addressmap */
  struct config_line_t *AddressMap; /**< List of address map directives. */
  int AutomapHostsOnResolve; /**< If true, when we get a resolve request for a
                              * hostname ending with one of the suffixes in
                              * <b>AutomapHostsSuffixes</b>, map it to a
                              * virtual address. */
  /** List of suffixes for <b>AutomapHostsOnResolve</b>.  The special value
   * "." means "match everything." */
  struct smartlist_t *AutomapHostsSuffixes;
  int RendPostPeriod; /**< How often do we post each rendezvous service
                       * descriptor? Remember to publish them independently. */
  int KeepalivePeriod; /**< How often do we send padding cells to keep
                        * connections alive? */
  int SocksTimeout; /**< How long do we let a socks connection wait
                     * unattached before we fail it? */
  int LearnCircuitBuildTimeout; /**< If non-zero, we attempt to learn a value
                                 * for CircuitBuildTimeout based on timeout
                                 * history. Use circuit_build_times_disabled()
                                 * rather than checking this value directly. */
  int CircuitBuildTimeout; /**< Cull non-open circuits that were born at
                            * least this many seconds ago. Used until
                            * adaptive algorithm learns a new value. */
  int CircuitsAvailableTimeout; /**< Try to have an open circuit for at
                                     least this long after last activity */
  int CircuitStreamTimeout; /**< If non-zero, detach streams from circuits
                             * and try a new circuit if the stream has been
                             * waiting for this many seconds. If zero, use
                             * our default internal timeout schedule. */
  int MaxOnionQueueDelay; /*< DOCDOC */
  int NewCircuitPeriod; /**< How long do we use a circuit before building
                         * a new one? */
  int MaxCircuitDirtiness; /**< Never use circs that were first used more than
                                this interval ago. */
  uint64_t BandwidthRate; /**< How much bandwidth, on average, are we willing
                           * to use in a second? */
  uint64_t BandwidthBurst; /**< How much bandwidth, at maximum, are we willing
                            * to use in a second? */
  uint64_t MaxAdvertisedBandwidth; /**< How much bandwidth are we willing to
                                    * tell other nodes we have? */
  uint64_t RelayBandwidthRate; /**< How much bandwidth, on average, are we
                                 * willing to use for all relayed conns? */
  uint64_t RelayBandwidthBurst; /**< How much bandwidth, at maximum, will we
                                 * use in a second for all relayed conns? */
  uint64_t PerConnBWRate; /**< Long-term bw on a single TLS conn, if set. */
  uint64_t PerConnBWBurst; /**< Allowed burst on a single TLS conn, if set. */
  int NumCPUs; /**< How many CPUs should we try to use? */
  struct config_line_t *RendConfigLines; /**< List of configuration lines
                                          * for rendezvous services. */
  struct config_line_t *HidServAuth; /**< List of configuration lines for
                               * client-side authorizations for hidden
                               * services */
  char *ClientOnionAuthDir; /**< Directory to keep client
                             * onion service authorization secret keys */
  char *ContactInfo; /**< Contact info to be published in the directory. */

  int HeartbeatPeriod; /**< Log heartbeat messages after this many seconds
                        * have passed. */
  int MainloopStats; /**< Log main loop statistics as part of the
                      * heartbeat messages. */

  char *HTTPProxy; /**< hostname[:port] to use as http proxy, if any. */
  tor_addr_t HTTPProxyAddr; /**< Parsed IPv4 addr for http proxy, if any. */
  uint16_t HTTPProxyPort; /**< Parsed port for http proxy, if any. */
  char *HTTPProxyAuthenticator; /**< username:password string, if any. */

  char *HTTPSProxy; /**< hostname[:port] to use as https proxy, if any. */
  tor_addr_t HTTPSProxyAddr; /**< Parsed addr for https proxy, if any. */
  uint16_t HTTPSProxyPort; /**< Parsed port for https proxy, if any. */
  char *HTTPSProxyAuthenticator; /**< username:password string, if any. */

  char *Socks4Proxy; /**< hostname:port to use as a SOCKS4 proxy, if any. */
  tor_addr_t Socks4ProxyAddr; /**< Derived from Socks4Proxy. */
  uint16_t Socks4ProxyPort; /**< Derived from Socks4Proxy. */

  char *Socks5Proxy; /**< hostname:port to use as a SOCKS5 proxy, if any. */
  tor_addr_t Socks5ProxyAddr; /**< Derived from Sock5Proxy. */
  uint16_t Socks5ProxyPort; /**< Derived from Socks5Proxy. */
  char *Socks5ProxyUsername; /**< Username for SOCKS5 authentication, if any */
  char *Socks5ProxyPassword; /**< Password for SOCKS5 authentication, if any */

  char *TCPProxy; /**< protocol and hostname:port to use as a proxy, if any. */
  tcp_proxy_protocol_t TCPProxyProtocol; /**< Derived from TCPProxy. */
  tor_addr_t TCPProxyAddr; /**< Derived from TCPProxy. */
  uint16_t TCPProxyPort; /**< Derived from TCPProxy. */

  /** List of configuration lines for replacement directory authorities.
   * If you just want to replace one class of authority at a time,
   * use the "Alternate*Authority" options below instead. */
  struct config_line_t *DirAuthorities;

  /** List of fallback directory servers */
  struct config_line_t *FallbackDir;
  /** Whether to use the default hard-coded FallbackDirs */
  int UseDefaultFallbackDirs;

  /** Weight to apply to all directory authority rates if considering them
   * along with fallbackdirs */
  double DirAuthorityFallbackRate;

  /** If set, use these main (currently v3) directory authorities and
   * not the default ones. */
  struct config_line_t *AlternateDirAuthority;

  /** If set, use these bridge authorities and not the default one. */
  struct config_line_t *AlternateBridgeAuthority;

  struct config_line_t *MyFamily_lines; /**< Declared family for this OR. */
  struct config_line_t *MyFamily; /**< Declared family for this OR,
                                     normalized */
  struct config_line_t *NodeFamilies; /**< List of config lines for
                                * node families */
  /** List of parsed NodeFamilies values. */
  struct smartlist_t *NodeFamilySets;
  struct config_line_t *AuthDirBadExit; /**< Address policy for descriptors to
                                  * mark as bad exits. */
  struct config_line_t *AuthDirReject; /**< Address policy for descriptors to
                                 * reject. */
  struct config_line_t *AuthDirInvalid; /**< Address policy for descriptors to
                                  * never mark as valid. */
  /** @name AuthDir...CC
   *
   * Lists of country codes to mark as BadExit, or Invalid, or to
   * reject entirely.
   *
   * @{
   */
  struct smartlist_t *AuthDirBadExitCCs;
  struct smartlist_t *AuthDirInvalidCCs;
  struct smartlist_t *AuthDirRejectCCs;
  /**@}*/

  char *AccountingStart; /**< How long is the accounting interval, and when
                          * does it start? */
  uint64_t AccountingMax; /**< How many bytes do we allow per accounting
                           * interval before hibernation?  0 for "never
                           * hibernate." */
  /** How do we determine when our AccountingMax has been reached?
   * "max" for when in or out reaches AccountingMax
   * "sum" for when in plus out reaches AccountingMax
   * "in"  for when in reaches AccountingMax
   * "out" for when out reaches AccountingMax */
  char *AccountingRule_option;
  enum { ACCT_MAX, ACCT_SUM, ACCT_IN, ACCT_OUT } AccountingRule;

  /** Base64-encoded hash of accepted passwords for the control system. */
  struct config_line_t *HashedControlPassword;
  /** As HashedControlPassword, but not saved. */
  struct config_line_t *HashedControlSessionPassword;

  int CookieAuthentication; /**< Boolean: do we enable cookie-based auth for
                             * the control system? */
  char *CookieAuthFile; /**< Filesystem location of a ControlPort
                         *   authentication cookie. */
  char *ExtORPortCookieAuthFile; /**< Filesystem location of Extended
                                 *   ORPort authentication cookie. */
  int CookieAuthFileGroupReadable; /**< Boolean: Is the CookieAuthFile g+r? */
  int ExtORPortCookieAuthFileGroupReadable; /**< Boolean: Is the
                                             * ExtORPortCookieAuthFile g+r? */
  int LeaveStreamsUnattached; /**< Boolean: Does Tor attach new streams to
                          * circuits itself (0), or does it expect a controller
                          * to cope? (1) */
  int DisablePredictedCircuits; /**< Boolean: does Tor preemptively
                                 * make circuits in the background (0),
                                 * or not (1)? */

  /** Process specifier for a controller that ‘owns’ this Tor
   * instance.  Tor will terminate if its owning controller does. */
  char *OwningControllerProcess;
  /** FD specifier for a controller that owns this Tor instance. */
  uint64_t OwningControllerFD;

  int ShutdownWaitLength; /**< When we get a SIGINT and we're a server, how
                           * long do we wait before exiting? */
  char *SafeLogging; /**< Contains "relay", "1", "0" (meaning no scrubbing). */

  /* Derived from SafeLogging */
  enum {
    SAFELOG_SCRUB_ALL, SAFELOG_SCRUB_RELAY, SAFELOG_SCRUB_NONE
  } SafeLogging_;

  int Sandbox; /**< Boolean: should sandboxing be enabled? */
  int SafeSocks; /**< Boolean: should we outright refuse application
                  * connections that use socks4 or socks5-with-local-dns? */
  int ProtocolWarnings; /**< Boolean: when other parties screw up the Tor
                         * protocol, is it a warn or an info in our logs? */
  int TestSocks; /**< Boolean: when we get a socks connection, do we loudly
                  * log whether it was DNS-leaking or not? */
  /** Token Bucket Refill resolution in milliseconds. */
  int TokenBucketRefillInterval;

  /** Boolean: Do we try to enter from a smallish number
   * of fixed nodes? */
  int UseEntryGuards_option;
  /** Internal variable to remember whether we're actually acting on
   * UseEntryGuards_option -- when we're a non-anonymous Single Onion Service,
   * it is always false, otherwise we use the value of UseEntryGuards_option.
   * */
  int UseEntryGuards;

  int NumEntryGuards; /**< How many entry guards do we try to establish? */

  /** If 1, we use any guardfraction information we see in the
   * consensus.  If 0, we don't.  If -1, let the consensus parameter
   * decide. */
  int UseGuardFraction;

  int NumDirectoryGuards; /**< How many dir guards do we try to establish?
                           * If 0, use value from NumEntryGuards. */
  int NumPrimaryGuards; /**< How many primary guards do we want? */

  int RephistTrackTime; /**< How many seconds do we keep rephist info? */
  /** Should we always fetch our dir info on the mirror schedule (which
   * means directly from the authorities) no matter our other config? */
  int FetchDirInfoEarly;

  /** Should we fetch our dir info at the start of the consensus period? */
  int FetchDirInfoExtraEarly;

  int DirCache; /**< Cache all directory documents and accept requests via
                 * tunnelled dir conns from clients. If 1, enabled (default);
                 * If 0, disabled. Use dir_server_mode() rather than
                 * referencing this option directly. (Except for routermode
                 * and relay_config, which do direct checks.) */

  char *VirtualAddrNetworkIPv4; /**< Address and mask to hand out for virtual
                                 * MAPADDRESS requests for IPv4 addresses */
  char *VirtualAddrNetworkIPv6; /**< Address and mask to hand out for virtual
                                 * MAPADDRESS requests for IPv6 addresses */
  int ServerDNSSearchDomains; /**< Boolean: If set, we don't force exit
                      * addresses to be FQDNs, but rather search for them in
                      * the local domains. */
  int ServerDNSDetectHijacking; /**< Boolean: If true, check for DNS failure
                                 * hijacking. */
  int ServerDNSRandomizeCase; /**< Boolean: Use the 0x20-hack to prevent
                               * DNS poisoning attacks. */
  char *ServerDNSResolvConfFile; /**< If provided, we configure our internal
                     * resolver from the file here rather than from
                     * /etc/resolv.conf (Unix) or the registry (Windows). */
  char *DirPortFrontPage; /**< This is a full path to a file with an html
                    disclaimer. This allows a server administrator to show
                    that they're running Tor and anyone visiting their server
                    will know this without any specialized knowledge. */
  int DisableDebuggerAttachment; /**< Currently Linux only specific attempt to
                                      disable ptrace; needs BSD testing. */
  /** Boolean: if set, we start even if our resolv.conf file is missing
   * or broken. */
  int ServerDNSAllowBrokenConfig;
  /** Boolean: if set, then even connections to private addresses will get
   * rate-limited. */
  int CountPrivateBandwidth;
  /** A list of addresses that definitely should be resolvable. Used for
   * testing our DNS server. */
  struct smartlist_t *ServerDNSTestAddresses;
  int EnforceDistinctSubnets; /**< If true, don't allow multiple routers in the
                               * same network zone in the same circuit. */
  int AllowNonRFC953Hostnames; /**< If true, we allow connections to hostnames
                                * with weird characters. */
  /** If true, we try resolving hostnames with weird characters. */
  int ServerDNSAllowNonRFC953Hostnames;

  /** If true, we try to download extra-info documents (and we serve them,
   * if we are a cache).  For authorities, this is always true. */
  int DownloadExtraInfo;

  /** If true, we're configured to collect statistics on clients
   * requesting network statuses from us as directory. */
  int DirReqStatistics_option;
  /** Internal variable to remember whether we're actually acting on
   * DirReqStatistics_option -- yes if it's set and we're a server, else no. */
  int DirReqStatistics;

  /** If true, the user wants us to collect statistics on port usage. */
  int ExitPortStatistics;

  /** If true, the user wants us to collect connection statistics. */
  int ConnDirectionStatistics;

  /** If true, the user wants us to collect cell statistics. */
  int CellStatistics;

  /** If true, the user wants us to collect padding statistics. */
  int PaddingStatistics;

  /** If true, the user wants us to collect statistics as entry node. */
  int EntryStatistics;

  /** If true, the user wants us to collect statistics as hidden service
   * directory, introduction point, or rendezvous point. */
  int HiddenServiceStatistics_option;
  /** Internal variable to remember whether we're actually acting on
   * HiddenServiceStatistics_option -- yes if it's set and we're a server,
   * else no. */
  int HiddenServiceStatistics;

  /** If true, include statistics file contents in extra-info documents. */
  int ExtraInfoStatistics;

  /** If true, do not believe anybody who tells us that a domain resolves
   * to an internal address, or that an internal address has a PTR mapping.
   * Helps avoid some cross-site attacks. */
  int ClientDNSRejectInternalAddresses;

  /** If true, do not accept any requests to connect to internal addresses
   * over randomly chosen exits. */
  int ClientRejectInternalAddresses;

  /** If true, clients may connect over IPv4. If false, they will avoid
   * connecting over IPv4. We enforce this for OR and Dir connections. */
  int ClientUseIPv4;
  /** If true, clients may connect over IPv6. If false, they will avoid
   * connecting over IPv4. We enforce this for OR and Dir connections.
   * Use fascist_firewall_use_ipv6() instead of accessing this value
   * directly. */
  int ClientUseIPv6;
  /** If true, prefer an IPv6 OR port over an IPv4 one for entry node
   * connections. If auto, bridge clients prefer IPv6, and other clients
   * prefer IPv4. Use node_ipv6_or_preferred() instead of accessing this value
   * directly. */
  int ClientPreferIPv6ORPort;
  /** If true, prefer an IPv6 directory port over an IPv4 one for direct
   * directory connections. If auto, bridge clients prefer IPv6, and other
   * clients prefer IPv4. Use fascist_firewall_prefer_ipv6_dirport() instead of
   * accessing this value directly.  */
  int ClientPreferIPv6DirPort;

  /** If true, prefer an IPv4 or IPv6 OR port at random. */
  int ClientAutoIPv6ORPort;

  /** The length of time that we think a consensus should be fresh. */
  int V3AuthVotingInterval;
  /** The length of time we think it will take to distribute votes. */
  int V3AuthVoteDelay;
  /** The length of time we think it will take to distribute signatures. */
  int V3AuthDistDelay;
  /** The number of intervals we think a consensus should be valid. */
  int V3AuthNIntervalsValid;

  /** Should advertise and sign consensuses with a legacy key, for key
   * migration purposes? */
  int V3AuthUseLegacyKey;

  /** Location of bandwidth measurement file */
  char *V3BandwidthsFile;

  /** Location of guardfraction file */
  char *GuardfractionFile;

  /** The length of time that we think an initial consensus should be fresh.
   * Only altered on testing networks. */
  int TestingV3AuthInitialVotingInterval;

  /** The length of time we think it will take to distribute initial votes.
   * Only altered on testing networks. */
  int TestingV3AuthInitialVoteDelay;

  /** The length of time we think it will take to distribute initial
   * signatures.  Only altered on testing networks.*/
  int TestingV3AuthInitialDistDelay;

  /** Offset in seconds added to the starting time for consensus
      voting. Only altered on testing networks. */
  int TestingV3AuthVotingStartOffset;

<<<<<<< HEAD
  /** If an authority has been around for less than this amount of time, it
   * does not believe its reachability information is accurate.  Only
   * altered on testing networks. */
  int TestingAuthDirTimeToLearnReachability;
=======
  /** Clients don't download any descriptor this recent, since it will
   * probably not have propagated to enough caches.  Only altered on testing
   * networks. */
  int TestingEstimatedDescriptorPropagationTime;
>>>>>>> 6d2b9c96

  /** Schedule for when servers should download things in general.  Only
   * altered on testing networks. */
  int TestingServerDownloadInitialDelay;

  /** Schedule for when clients should download things in general.  Only
   * altered on testing networks. */
  int TestingClientDownloadInitialDelay;

  /** Schedule for when servers should download consensuses.  Only altered
   * on testing networks. */
  int TestingServerConsensusDownloadInitialDelay;

  /** Schedule for when clients should download consensuses.  Only altered
   * on testing networks. */
  int TestingClientConsensusDownloadInitialDelay;

  /** Schedule for when clients should download consensuses from authorities
   * if they are bootstrapping (that is, they don't have a usable, reasonably
   * live consensus).  Only used by clients fetching from a list of fallback
   * directory mirrors.
   *
   * This schedule is incremented by (potentially concurrent) connection
   * attempts, unlike other schedules, which are incremented by connection
   * failures.  Only altered on testing networks. */
  int ClientBootstrapConsensusAuthorityDownloadInitialDelay;

  /** Schedule for when clients should download consensuses from fallback
   * directory mirrors if they are bootstrapping (that is, they don't have a
   * usable, reasonably live consensus). Only used by clients fetching from a
   * list of fallback directory mirrors.
   *
   * This schedule is incremented by (potentially concurrent) connection
   * attempts, unlike other schedules, which are incremented by connection
   * failures.  Only altered on testing networks. */
  int ClientBootstrapConsensusFallbackDownloadInitialDelay;

  /** Schedule for when clients should download consensuses from authorities
   * if they are bootstrapping (that is, they don't have a usable, reasonably
   * live consensus).  Only used by clients which don't have or won't fetch
   * from a list of fallback directory mirrors.
   *
   * This schedule is incremented by (potentially concurrent) connection
   * attempts, unlike other schedules, which are incremented by connection
   * failures.  Only altered on testing networks. */
  int ClientBootstrapConsensusAuthorityOnlyDownloadInitialDelay;

  /** Schedule for when clients should download bridge descriptors.  Only
   * altered on testing networks. */
  int TestingBridgeDownloadInitialDelay;

  /** Schedule for when clients should download bridge descriptors when they
   * have no running bridges.  Only altered on testing networks. */
  int TestingBridgeBootstrapDownloadInitialDelay;

  /** When directory clients have only a few descriptors to request, they
   * batch them until they have more, or until this amount of time has
   * passed.  Only altered on testing networks. */
  int TestingClientMaxIntervalWithoutRequest;

  /** How long do we let a directory connection stall before expiring
   * it?  Only altered on testing networks. */
  int TestingDirConnectionMaxStall;

  /** How many simultaneous in-progress connections will we make when trying
   * to fetch a consensus before we wait for one to complete, timeout, or
   * error out?  Only altered on testing networks. */
  int ClientBootstrapConsensusMaxInProgressTries;

  /** If true, we take part in a testing network. Change the defaults of a
   * couple of other configuration options and allow to change the values
   * of certain configuration options. */
  int TestingTorNetwork;

<<<<<<< HEAD
  /** Minimum value for the Exit flag threshold on testing networks. */
  uint64_t TestingMinExitFlagThreshold;

  /** Minimum value for the Fast flag threshold on testing networks. */
  uint64_t TestingMinFastFlagThreshold;

  /** Relays in a testing network which should be voted Exit
   * regardless of exit policy. */
  struct routerset_t *TestingDirAuthVoteExit;
  int TestingDirAuthVoteExitIsStrict;

  /** Relays in a testing network which should be voted Guard
   * regardless of uptime and bandwidth. */
  struct routerset_t *TestingDirAuthVoteGuard;
  int TestingDirAuthVoteGuardIsStrict;

  /** Relays in a testing network which should be voted HSDir
   * regardless of uptime and DirPort. */
  struct routerset_t *TestingDirAuthVoteHSDir;
  int TestingDirAuthVoteHSDirIsStrict;

=======
>>>>>>> 6d2b9c96
  /** Enable CONN_BW events.  Only altered on testing networks. */
  int TestingEnableConnBwEvent;

  /** Enable CELL_STATS events.  Only altered on testing networks. */
  int TestingEnableCellStatsEvent;

  /** If true, and we have GeoIP data, and we're a bridge, keep a per-country
   * count of how many client addresses have contacted us so that we can help
   * the bridge authority guess which countries have blocked access to us. */
  int BridgeRecordUsageByCountry;

  /** Optionally, IPv4 and IPv6 GeoIP data. */
  char *GeoIPFile;
  char *GeoIPv6File;

  /** Autobool: if auto, then any attempt to Exclude{Exit,}Nodes a particular
   * country code will exclude all nodes in ?? and A1.  If true, all nodes in
   * ?? and A1 are excluded. Has no effect if we don't know any GeoIP data. */
  int GeoIPExcludeUnknown;

  /** If true, SIGHUP should reload the torrc.  Sometimes controllers want
   * to make this false. */
  int ReloadTorrcOnSIGHUP;

  /** The main parameter for picking circuits within a connection.
   *
   * If this value is positive, when picking a cell to relay on a connection,
   * we always relay from the circuit whose weighted cell count is lowest.
   * Cells are weighted exponentially such that if one cell is sent
   * 'CircuitPriorityHalflife' seconds before another, it counts for half as
   * much.
   *
   * If this value is zero, we're disabling the cell-EWMA algorithm.
   *
   * If this value is negative, we're using the default approach
   * according to either Tor or a parameter set in the consensus.
   */
  double CircuitPriorityHalflife;

  /** Set to true if the TestingTorNetwork configuration option is set.
   * This is used so that options_validate() has a chance to realize that
   * the defaults have changed. */
  int UsingTestNetworkDefaults_;

  /** If 1, we try to use microdescriptors to build circuits.  If 0, we don't.
   * If -1, Tor decides. */
  int UseMicrodescriptors;

  /** File where we should write the ControlPort. */
  char *ControlPortWriteToFile;
  /** Should that file be group-readable? */
  int ControlPortFileGroupReadable;

#define MAX_MAX_CLIENT_CIRCUITS_PENDING 1024
  /** Maximum number of non-open general-purpose origin circuits to allow at
   * once. */
  int MaxClientCircuitsPending;

  /** If 1, we always send optimistic data when it's supported.  If 0, we
   * never use it.  If -1, we do what the consensus says. */
  int OptimisticData;

  /** If 1, we accept and launch no external network connections, except on
   * control ports. */
  int DisableNetwork;

  /**
   * Parameters for path-bias detection.
   * @{
   * These options override the default behavior of Tor's (**currently
   * experimental**) path bias detection algorithm. To try to find broken or
   * misbehaving guard nodes, Tor looks for nodes where more than a certain
   * fraction of circuits through that guard fail to get built.
   *
   * The PathBiasCircThreshold option controls how many circuits we need to
   * build through a guard before we make these checks.  The
   * PathBiasNoticeRate, PathBiasWarnRate and PathBiasExtremeRate options
   * control what fraction of circuits must succeed through a guard so we
   * won't write log messages.  If less than PathBiasExtremeRate circuits
   * succeed *and* PathBiasDropGuards is set to 1, we disable use of that
   * guard.
   *
   * When we have seen more than PathBiasScaleThreshold circuits through a
   * guard, we scale our observations by 0.5 (governed by the consensus) so
   * that new observations don't get swamped by old ones.
   *
   * By default, or if a negative value is provided for one of these options,
   * Tor uses reasonable defaults from the networkstatus consensus document.
   * If no defaults are available there, these options default to 150, .70,
   * .50, .30, 0, and 300 respectively.
   */
  int PathBiasCircThreshold;
  double PathBiasNoticeRate;
  double PathBiasWarnRate;
  double PathBiasExtremeRate;
  int PathBiasDropGuards;
  int PathBiasScaleThreshold;
  /** @} */

  /**
   * Parameters for path-bias use detection
   * @{
   * Similar to the above options, these options override the default behavior
   * of Tor's (**currently experimental**) path use bias detection algorithm.
   *
   * Where as the path bias parameters govern thresholds for successfully
   * building circuits, these four path use bias parameters govern thresholds
   * only for circuit usage. Circuits which receive no stream usage are not
   * counted by this detection algorithm. A used circuit is considered
   * successful if it is capable of carrying streams or otherwise receiving
   * well-formed responses to RELAY cells.
   *
   * By default, or if a negative value is provided for one of these options,
   * Tor uses reasonable defaults from the networkstatus consensus document.
   * If no defaults are available there, these options default to 20, .80,
   * .60, and 100, respectively.
   */
  int PathBiasUseThreshold;
  double PathBiasNoticeUseRate;
  double PathBiasExtremeUseRate;
  int PathBiasScaleUseThreshold;
  /** @} */

  int IPv6Exit; /**< Do we support exiting to IPv6 addresses? */

  /** Fraction: */
  double PathsNeededToBuildCircuits;

  /** What expiry time shall we place on our SSL certs? "0" means we
   * should guess a suitable value. */
  int SSLKeyLifetime;

  /** How long (seconds) do we keep a guard before picking a new one? */
  int GuardLifetime;

  /** Is this an exit node?  This is a tristate, where "1" means "yes, and use
   * the default exit policy if none is given" and "0" means "no; exit policy
   * is 'reject *'" and "auto" (-1) means "same as 1, but warn the user."
   *
   * XXXX Eventually, the default will be 0. */
  int ExitRelay;

  /** For how long (seconds) do we declare our signing keys to be valid? */
  int SigningKeyLifetime;
  /** For how long (seconds) do we declare our link keys to be valid? */
  int TestingLinkCertLifetime;
  /** For how long (seconds) do we declare our auth keys to be valid? */
  int TestingAuthKeyLifetime;

  /** How long before signing keys expire will we try to make a new one? */
  int TestingSigningKeySlop;
  /** How long before link keys expire will we try to make a new one? */
  int TestingLinkKeySlop;
  /** How long before auth keys expire will we try to make a new one? */
  int TestingAuthKeySlop;

  /** Force use of offline master key features: never generate a master
   * ed25519 identity key except from tor --keygen */
  int OfflineMasterKey;

  enum {
    FORCE_PASSPHRASE_AUTO=0,
    FORCE_PASSPHRASE_ON,
    FORCE_PASSPHRASE_OFF
  } keygen_force_passphrase;
  int use_keygen_passphrase_fd;
  int keygen_passphrase_fd;
  int change_key_passphrase;
  char *master_key_fname;

  /** Autobool: Do we try to retain capabilities if we can? */
  int KeepBindCapabilities;

  /** Maximum total size of unparseable descriptors to log during the
   * lifetime of this Tor process.
   */
  uint64_t MaxUnparseableDescSizeToLog;

  /** If 1, we skip all OOS checks. */
  int DisableOOSCheck;

  /** Autobool: Should we include Ed25519 identities in extend2 cells?
   * If -1, we should do whatever the consensus parameter says. */
  int ExtendByEd25519ID;

  /** Bool (default: 0): Tells if a %include was used on torrc */
  int IncludeUsed;

  /** The seconds after expiration which we as a relay should keep old
   * consensuses around so that we can generate diffs from them.  If 0,
   * use the default. */
  int MaxConsensusAgeForDiffs;

  /** Bool (default: 0). Tells Tor to never try to exec another program.
   */
  int NoExec;

  /** Have the KIST scheduler run every X milliseconds. If less than zero, do
   * not use the KIST scheduler but use the old vanilla scheduler instead. If
   * zero, do what the consensus says and fall back to using KIST as if this is
   * set to "10 msec" if the consensus doesn't say anything. */
  int KISTSchedRunInterval;

  /** A multiplier for the KIST per-socket limit calculation. */
  double KISTSockBufSizeFactor;

  /** The list of scheduler type string ordered by priority that is first one
   * has to be tried first. Default: KIST,KISTLite,Vanilla */
  struct smartlist_t *Schedulers;
  /** An ordered list of scheduler_types mapped from Schedulers. */
  struct smartlist_t *SchedulerTypes_;

  /** List of files that were opened by %include in torrc and torrc-defaults */
  struct smartlist_t *FilesOpenedByIncludes;

  /** If true, Tor shouldn't install any posix signal handlers, since it is
   * running embedded inside another process.
   */
  int DisableSignalHandlers;

  /** Autobool: Is the circuit creation DoS mitigation subsystem enabled? */
  int DoSCircuitCreationEnabled;
  /** Minimum concurrent connection needed from one single address before any
   * defense is used. */
  int DoSCircuitCreationMinConnections;
  /** Circuit rate used to refill the token bucket. */
  int DoSCircuitCreationRate;
  /** Maximum allowed burst of circuits. Reaching that value, the address is
   * detected as malicious and a defense might be used. */
  int DoSCircuitCreationBurst;
  /** When an address is marked as malicous, what defense should be used
   * against it. See the dos_cc_defense_type_t enum. */
  int DoSCircuitCreationDefenseType;
  /** For how much time (in seconds) the defense is applicable for a malicious
   * address. A random time delta is added to the defense time of an address
   * which will be between 1 second and half of this value. */
  int DoSCircuitCreationDefenseTimePeriod;

  /** Autobool: Is the DoS connection mitigation subsystem enabled? */
  int DoSConnectionEnabled;
  /** Maximum concurrent connection allowed per address. */
  int DoSConnectionMaxConcurrentCount;
  /** When an address is reaches the maximum count, what defense should be
   * used against it. See the dos_conn_defense_type_t enum. */
  int DoSConnectionDefenseType;

  /** Autobool: Do we refuse single hop client rendezvous? */
  int DoSRefuseSingleHopClientRendezvous;

  /** Interval: how long without activity does it take for a client
   * to become dormant?
   **/
  int DormantClientTimeout;

  /** Boolean: true if having an idle stream is sufficient to prevent a client
   * from becoming dormant.
   **/
  int DormantTimeoutDisabledByIdleStreams;

  /** Boolean: true if Tor should be dormant the first time it starts with
   * a datadirectory; false otherwise. */
  int DormantOnFirstStartup;
  /**
   * Boolean: true if Tor should treat every startup event as cancelling
   * a possible previous dormant state.
   **/
  int DormantCanceledByStartup;

  /**
   * Configuration objects for individual modules.
   *
   * Never access this field or its members directly: instead, use the module
   * in question to get its relevant configuration object.
   */
  struct config_suite_t *subconfigs_;
};

#endif /* !defined(TOR_OR_OPTIONS_ST_H) */<|MERGE_RESOLUTION|>--- conflicted
+++ resolved
@@ -700,18 +700,6 @@
       voting. Only altered on testing networks. */
   int TestingV3AuthVotingStartOffset;
 
-<<<<<<< HEAD
-  /** If an authority has been around for less than this amount of time, it
-   * does not believe its reachability information is accurate.  Only
-   * altered on testing networks. */
-  int TestingAuthDirTimeToLearnReachability;
-=======
-  /** Clients don't download any descriptor this recent, since it will
-   * probably not have propagated to enough caches.  Only altered on testing
-   * networks. */
-  int TestingEstimatedDescriptorPropagationTime;
->>>>>>> 6d2b9c96
-
   /** Schedule for when servers should download things in general.  Only
    * altered on testing networks. */
   int TestingServerDownloadInitialDelay;
@@ -785,30 +773,6 @@
    * of certain configuration options. */
   int TestingTorNetwork;
 
-<<<<<<< HEAD
-  /** Minimum value for the Exit flag threshold on testing networks. */
-  uint64_t TestingMinExitFlagThreshold;
-
-  /** Minimum value for the Fast flag threshold on testing networks. */
-  uint64_t TestingMinFastFlagThreshold;
-
-  /** Relays in a testing network which should be voted Exit
-   * regardless of exit policy. */
-  struct routerset_t *TestingDirAuthVoteExit;
-  int TestingDirAuthVoteExitIsStrict;
-
-  /** Relays in a testing network which should be voted Guard
-   * regardless of uptime and bandwidth. */
-  struct routerset_t *TestingDirAuthVoteGuard;
-  int TestingDirAuthVoteGuardIsStrict;
-
-  /** Relays in a testing network which should be voted HSDir
-   * regardless of uptime and DirPort. */
-  struct routerset_t *TestingDirAuthVoteHSDir;
-  int TestingDirAuthVoteHSDirIsStrict;
-
-=======
->>>>>>> 6d2b9c96
   /** Enable CONN_BW events.  Only altered on testing networks. */
   int TestingEnableConnBwEvent;
 
