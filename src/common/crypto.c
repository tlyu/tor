--- conflicted
+++ resolved
@@ -3366,18 +3366,13 @@
   }
 #endif /* !defined(NEW_THREAD_API) */
 
-<<<<<<< HEAD
-  tor_free(crypto_openssl_version_str);
-  tor_free(crypto_openssl_header_version_str);
+  crypto_openssl_free_all();
 
   crypto_early_initialized_ = 0;
   crypto_global_initialized_ = 0;
   have_seeded_siphash = 0;
   siphash_unset_global_key();
 
-=======
-  crypto_openssl_free_all();
->>>>>>> f2fca519
   return 0;
 }
 
