--- conflicted
+++ resolved
@@ -402,8 +402,4 @@
   memcpy(cipher->ctr_buf.buf, iv, 16);
 }
 
-<<<<<<< HEAD
-#endif /* defined(USE_EVP_AES_CTR) */
-=======
-#endif
->>>>>>> 7f042cbc
+#endif /* defined(USE_EVP_AES_CTR) */