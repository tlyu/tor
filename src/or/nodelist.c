/* Copyright (c) 2001 Matej Pfajfar.
 * Copyright (c) 2001-2004, Roger Dingledine.
 * Copyright (c) 2004-2006, Roger Dingledine, Nick Mathewson.
 * Copyright (c) 2007-2011, The Tor Project, Inc. */
/* See LICENSE for licensing information */

#include "or.h"
#include "config.h"
#include "dirserv.h"
#include "microdesc.h"
#include "networkstatus.h"
#include "nodelist.h"
#include "policies.h"
#include "router.h"
#include "routerlist.h"

#include <string.h>

static void nodelist_drop_node(node_t *node, int remove_from_ht);
static void node_free(node_t *node);

/** A nodelist_t holds a node_t object for every router we're "willing to use
 * for something".  Specifically, it should hold a node_t for every node that
 * is currently in the routerlist, or currently in the consensus we're using.
 */
typedef struct nodelist_t {
  /* A list of all the nodes. */
  smartlist_t *nodes;
  /* Hash table to map from node ID digest to node. */
  HT_HEAD(nodelist_map, node_t) nodes_by_id;

} nodelist_t;

static INLINE unsigned int
node_id_hash(const node_t *node)
{
#if SIZEOF_INT == 4
  const uint32_t *p = (const uint32_t*)node->identity;
  return p[0] ^ p[1] ^ p[2] ^ p[3] ^ p[4];
#elif SIZEOF_INT == 8
  const uint64_t *p = (const uint32_t*)node->identity;
  const uint32_t *p32 = (const uint32_t*)node->identity;
  return p[0] ^ p[1] ^ p32[4];
#endif
}

static INLINE unsigned int
node_id_eq(const node_t *node1, const node_t *node2)
{
  return tor_memeq(node1->identity, node2->identity, DIGEST_LEN);
}

HT_PROTOTYPE(nodelist_map, node_t, ht_ent, node_id_hash, node_id_eq);
HT_GENERATE(nodelist_map, node_t, ht_ent, node_id_hash, node_id_eq,
            0.6, malloc, realloc, free);

/** The global nodelist. */
static nodelist_t *the_nodelist=NULL;

/** Create an empty nodelist if we haven't done so already. */
static void
init_nodelist(void)
{
  if (PREDICT_UNLIKELY(the_nodelist == NULL)) {
    the_nodelist = tor_malloc_zero(sizeof(nodelist_t));
    HT_INIT(nodelist_map, &the_nodelist->nodes_by_id);
    the_nodelist->nodes = smartlist_create();
  }
}

/** As node_get_by_id, but returns a non-const pointer */
node_t *
node_get_mutable_by_id(const char *identity_digest)
{
  node_t search, *node;
  if (PREDICT_UNLIKELY(the_nodelist == NULL))
    return NULL;

  memcpy(&search.identity, identity_digest, DIGEST_LEN);
  node = HT_FIND(nodelist_map, &the_nodelist->nodes_by_id, &search);
  return node;
}

/** Return the node_t whose identity is <b>identity_digest</b>, or NULL
 * if no such node exists. */
const node_t *
node_get_by_id(const char *identity_digest)
{
  return node_get_mutable_by_id(identity_digest);
}

/** Internal: return the node_t whose identity_digest is
 * <b>identity_digest</b>.  If none exists, create a new one, add it to the
 * nodelist, and return it.
 *
 * Requires that the nodelist be initialized.
 */
static node_t *
node_get_or_create(const char *identity_digest)
{
  node_t *node;

  if ((node = node_get_mutable_by_id(identity_digest)))
    return node;

  node = tor_malloc_zero(sizeof(node_t));
  memcpy(node->identity, identity_digest, DIGEST_LEN);
  HT_INSERT(nodelist_map, &the_nodelist->nodes_by_id, node);

  smartlist_add(the_nodelist->nodes, node);
  node->nodelist_idx = smartlist_len(the_nodelist->nodes) - 1;

  node->country = -1;

  return node;
}

/** Add <b>ri</b> to the nodelist. */
node_t *
nodelist_add_routerinfo(routerinfo_t *ri)
{
  node_t *node;
  init_nodelist();
  node = node_get_or_create(ri->cache_info.identity_digest);
  node->ri = ri;

  if (node->country == -1)
    node_set_country(node);

  if (authdir_mode(get_options())) {
    const char *discard=NULL;
    uint32_t status = dirserv_router_get_status(ri, &discard);
    dirserv_set_node_flags_from_authoritative_status(node, status);
  }

  return node;
}

/** Set the appropriate node_t to use <b>md</b> as its microdescriptor.
 *
 * Called when a new microdesc has arrived and the usable consensus flavor
 * is "microdesc".
 **/
node_t *
nodelist_add_microdesc(microdesc_t *md)
{
  networkstatus_t *ns =
    networkstatus_get_latest_consensus_by_flavor(FLAV_MICRODESC);
  const routerstatus_t *rs;
  node_t *node;
  if (ns == NULL)
    return NULL;
  init_nodelist();

  /* Microdescriptors don't carry an identity digest, so we need to figure
   * it out by looking up the routerstatus. */
  rs = router_get_consensus_status_by_descriptor_digest(ns, md->digest);
  if (rs == NULL)
    return NULL;
  node = node_get_mutable_by_id(rs->identity_digest);
  if (node) {
    if (node->md)
      node->md->held_by_node = 0;
    node->md = md;
    md->held_by_node = 1;
  }
  return node;
}

/** Tell the nodelist that the current usable consensus to <b>ns</b>.
 * This makes the nodelist change all of the routerstatus entries for
 * the nodes, drop nodes that no longer have enough info to get used,
 * and grab microdescriptors into nodes as appropriate.
 */
void
nodelist_set_consensus(networkstatus_t *ns)
{
  const or_options_t *options = get_options();
  int authdir = authdir_mode_v2(options) || authdir_mode_v3(options);
  init_nodelist();

  SMARTLIST_FOREACH(the_nodelist->nodes, node_t *, node,
                    node->rs = NULL);

  SMARTLIST_FOREACH_BEGIN(ns->routerstatus_list, routerstatus_t *, rs) {
    node_t *node = node_get_or_create(rs->identity_digest);
    node->rs = rs;
    if (ns->flavor == FLAV_MICRODESC) {
      if (node->md == NULL ||
<<<<<<< HEAD
          tor_memneq(node->md->digest,rs->descriptor_digest,DIGEST256_LEN)) {
=======
          0!=memcmp(node->md->digest,rs->descriptor_digest,DIGEST256_LEN)) {
        if (node->md)
          node->md->held_by_node = 0;
>>>>>>> 4ba9f3e3
        node->md = microdesc_cache_lookup_by_digest256(NULL,
                                                       rs->descriptor_digest);
        if (node->md)
          node->md->held_by_node = 1;
      }
    }

    node_set_country(node);

    /* If we're not an authdir, believe others. */
    if (!authdir) {
      node->is_valid = rs->is_valid;
      node->is_running = rs->is_flagged_running;
      node->is_fast = rs->is_fast;
      node->is_stable = rs->is_stable;
      node->is_possible_guard = rs->is_possible_guard;
      node->is_exit = rs->is_exit;
      node->is_bad_directory = rs->is_bad_directory;
      node->is_bad_exit = rs->is_bad_exit;
      node->is_hs_dir = rs->is_hs_dir;
    }

  } SMARTLIST_FOREACH_END(rs);

  nodelist_purge();

  if (! authdir) {
    SMARTLIST_FOREACH_BEGIN(the_nodelist->nodes, node_t *, node) {
      /* We have no routerstatus for this router. Clear flags so we can skip
       * it, maybe.*/
      if (!node->rs) {
        tor_assert(node->ri); /* if it had only an md, or nothing, purge
                               * would have removed it. */
        if (node->ri->purpose == ROUTER_PURPOSE_GENERAL) {
          /* Clear all flags. */
          node->is_valid = node->is_running = node->is_hs_dir =
            node->is_fast = node->is_stable =
            node->is_possible_guard = node->is_exit =
            node->is_bad_exit = node->is_bad_directory = 0;
        }
      }
    } SMARTLIST_FOREACH_END(node);
  }
}

/** Helper: return true iff a node has a usable amount of information*/
static INLINE int
node_is_usable(const node_t *node)
{
  return (node->rs) || (node->ri);
}

/** Tell the nodelist that <b>md</b> is no longer a microdescriptor for the
 * node with <b>identity_digest</b>. */
void
nodelist_remove_microdesc(const char *identity_digest, microdesc_t *md)
{
  node_t *node = node_get_mutable_by_id(identity_digest);
  if (node && node->md == md) {
    node->md = NULL;
    md->held_by_node = 0;
  }
}

/** Tell the nodelist that <b>ri</b> is no longer in the routerlist. */
void
nodelist_remove_routerinfo(routerinfo_t *ri)
{
  node_t *node = node_get_mutable_by_id(ri->cache_info.identity_digest);
  if (node && node->ri == ri) {
    node->ri = NULL;
    if (! node_is_usable(node)) {
      nodelist_drop_node(node, 1);
      node_free(node);
    }
  }
}

/** Remove <b>node</b> from the nodelist.  (Asserts that it was there to begin
 * with.) */
static void
nodelist_drop_node(node_t *node, int remove_from_ht)
{
  node_t *tmp;
  int idx;
  if (remove_from_ht) {
    tmp = HT_REMOVE(nodelist_map, &the_nodelist->nodes_by_id, node);
    tor_assert(tmp == node);
  }

  idx = node->nodelist_idx;
  tor_assert(idx >= 0);

  tor_assert(node == smartlist_get(the_nodelist->nodes, idx));
  smartlist_del(the_nodelist->nodes, idx);
  if (idx < smartlist_len(the_nodelist->nodes)) {
    tmp = smartlist_get(the_nodelist->nodes, idx);
    tmp->nodelist_idx = idx;
  }
  node->nodelist_idx = -1;
}

/** Release storage held by <b>node</b>  */
static void
node_free(node_t *node)
{
  if (!node)
    return;
  if (node->md)
    node->md->held_by_node = 0;
  tor_assert(node->nodelist_idx == -1);
  tor_free(node);
}

/** Remove all entries from the nodelist that don't have enough info to be
 * usable for anything. */
void
nodelist_purge(void)
{
  node_t **iter;
  if (PREDICT_UNLIKELY(the_nodelist == NULL))
    return;

  /* Remove the non-usable nodes. */
  for (iter = HT_START(nodelist_map, &the_nodelist->nodes_by_id); iter; ) {
    node_t *node = *iter;

    if (node_is_usable(node)) {
      iter = HT_NEXT(nodelist_map, &the_nodelist->nodes_by_id, iter);
    } else {
      iter = HT_NEXT_RMV(nodelist_map, &the_nodelist->nodes_by_id, iter);
      nodelist_drop_node(node, 0);
      node_free(node);
    }
  }
  nodelist_assert_ok();
}

/** Release all storage held by the nodelist. */
void
nodelist_free_all(void)
{
  if (PREDICT_UNLIKELY(the_nodelist == NULL))
    return;

  HT_CLEAR(nodelist_map, &the_nodelist->nodes_by_id);
  SMARTLIST_FOREACH_BEGIN(the_nodelist->nodes, node_t *, node) {
    node->nodelist_idx = -1;
    node_free(node);
  } SMARTLIST_FOREACH_END(node);

  smartlist_free(the_nodelist->nodes);

  tor_free(the_nodelist);
}

/** Check that the nodelist is internally consistent, and consistent with
 * the directory info it's derived from.
 */
void
nodelist_assert_ok(void)
{
  routerlist_t *rl = router_get_routerlist();
  networkstatus_t *ns = networkstatus_get_latest_consensus();
  digestmap_t *dm;

  if (!the_nodelist)
    return;

  dm = digestmap_new();

  /* every routerinfo in rl->routers should be in the nodelist. */
  if (rl) {
    SMARTLIST_FOREACH_BEGIN(rl->routers, routerinfo_t *, ri) {
      const node_t *node = node_get_by_id(ri->cache_info.identity_digest);
      tor_assert(node && node->ri == ri);
      tor_assert(fast_memeq(ri->cache_info.identity_digest,
                             node->identity, DIGEST_LEN));
      tor_assert(! digestmap_get(dm, node->identity));
      digestmap_set(dm, node->identity, (void*)node);
    } SMARTLIST_FOREACH_END(ri);
  }

  /* every routerstatus in ns should be in the nodelist */
  if (ns) {
    SMARTLIST_FOREACH_BEGIN(ns->routerstatus_list, routerstatus_t *, rs) {
      const node_t *node = node_get_by_id(rs->identity_digest);
      tor_assert(node && node->rs == rs);
      tor_assert(fast_memeq(rs->identity_digest, node->identity, DIGEST_LEN));
      digestmap_set(dm, node->identity, (void*)node);
      if (ns->flavor == FLAV_MICRODESC) {
        /* If it's a microdesc consensus, every entry that has a
         * microdescriptor should be in the nodelist.
         */
        microdesc_t *md =
          microdesc_cache_lookup_by_digest256(NULL, rs->descriptor_digest);
        tor_assert(md == node->md);
        if (md)
          tor_assert(md->held_by_node == 1);
      }
    } SMARTLIST_FOREACH_END(rs);
  }

  /* The nodelist should have no other entries, and its entries should be
   * well-formed. */
  SMARTLIST_FOREACH_BEGIN(the_nodelist->nodes, node_t *, node) {
    tor_assert(digestmap_get(dm, node->identity) != NULL);
    tor_assert(node_sl_idx == node->nodelist_idx);
  } SMARTLIST_FOREACH_END(node);

  tor_assert((long)smartlist_len(the_nodelist->nodes) ==
             (long)HT_SIZE(&the_nodelist->nodes_by_id));

  digestmap_free(dm, NULL);
}

/** Return a list of a node_t * for every node we know about.  The caller
 * MUST NOT modify the list. (You can set and clear flags in the nodes if
 * you must, but you must not add or remove nodes.) */
smartlist_t *
nodelist_get_list(void)
{
  init_nodelist();
  return the_nodelist->nodes;
}

/** Given a hex-encoded nickname of the format DIGEST, $DIGEST, $DIGEST=name,
 * or $DIGEST~name, return the node with the matching identity digest and
 * nickname (if any).  Return NULL if no such node exists, or if <b>hex_id</b>
 * is not well-formed. */
const node_t *
node_get_by_hex_id(const char *hex_id)
{
  char digest_buf[DIGEST_LEN];
  char nn_buf[MAX_NICKNAME_LEN+1];
  char nn_char='\0';

  if (hex_digest_nickname_decode(hex_id, digest_buf, &nn_char, nn_buf)==0) {
    const node_t *node = node_get_by_id(digest_buf);
    if (!node)
      return NULL;
    if (nn_char) {
      const char *real_name = node_get_nickname(node);
      if (!real_name || strcasecmp(real_name, nn_buf))
        return NULL;
      if (nn_char == '=') {
        const char *named_id =
          networkstatus_get_router_digest_by_nickname(nn_buf);
        if (!named_id || tor_memneq(named_id, digest_buf, DIGEST_LEN))
          return NULL;
      }
    }
    return node;
  }

  return NULL;
}

/** Given a nickname (possibly verbose, possibly a hexadecimal digest), return
 * the corresponding node_t, or NULL if none exists.  Warn the user if
 * <b>warn_if_unnamed</b> is set, and they have specified a router by
 * nickname, but the Named flag isn't set for that router. */
const node_t *
node_get_by_nickname(const char *nickname, int warn_if_unnamed)
{
  const node_t *node;
  if (!the_nodelist)
    return NULL;

  /* Handle these cases: DIGEST, $DIGEST, $DIGEST=name, $DIGEST~name. */
  if ((node = node_get_by_hex_id(nickname)) != NULL)
      return node;

  if (!strcasecmp(nickname, UNNAMED_ROUTER_NICKNAME))
    return NULL;

  /* Okay, so if we get here, the nickname is just a nickname.  Is there
   * a binding for it in the consensus? */
  {
    const char *named_id =
      networkstatus_get_router_digest_by_nickname(nickname);
    if (named_id)
      return node_get_by_id(named_id);
  }

  /* Is it marked as owned-by-someone-else? */
  if (networkstatus_nickname_is_unnamed(nickname)) {
    log_info(LD_GENERAL, "The name %s is listed as Unnamed: there is some "
             "router that holds it, but not one listed in the current "
             "consensus.", escaped(nickname));
    return NULL;
  }

  /* Okay, so the name is not canonical for anybody. */
  {
    smartlist_t *matches = smartlist_create();
    const node_t *choice = NULL;

    SMARTLIST_FOREACH_BEGIN(the_nodelist->nodes, node_t *, node) {
      if (!strcasecmp(node_get_nickname(node), nickname))
        smartlist_add(matches, node);
    } SMARTLIST_FOREACH_END(node);

    if (smartlist_len(matches)>1 && warn_if_unnamed) {
      int any_unwarned = 0;
      SMARTLIST_FOREACH_BEGIN(matches, node_t *, node) {
        if (!node->name_lookup_warned) {
          node->name_lookup_warned = 1;
          any_unwarned = 1;
        }
      } SMARTLIST_FOREACH_END(node);

      if (any_unwarned) {
        log_warn(LD_CONFIG, "There are multiple matches for the name %s, "
                 "but none is listed as Named in the directory consensus. "
                 "Choosing one arbitrarily.", nickname);
      }
    } else if (smartlist_len(matches)>1 && warn_if_unnamed) {
      char fp[HEX_DIGEST_LEN+1];
      node_t *node = smartlist_get(matches, 0);
      if (node->name_lookup_warned) {
        base16_encode(fp, sizeof(fp), node->identity, DIGEST_LEN);
        log_warn(LD_CONFIG,
                 "You specified a server \"%s\" by name, but the directory "
                 "authorities do not have any key registered for this "
                 "nickname -- so it could be used by any server, not just "
                 "the one you meant. "
                 "To make sure you get the same server in the future, refer "
                 "to it by key, as \"$%s\".", nickname, fp);
        node->name_lookup_warned = 1;
      }
    }

    if (smartlist_len(matches))
      choice = smartlist_get(matches, 0);

    smartlist_free(matches);
    return choice;
  }
}

/** Return the nickname of <b>node</b>, or NULL if we can't find one. */
const char *
node_get_nickname(const node_t *node)
{
  tor_assert(node);
  if (node->rs)
    return node->rs->nickname;
  else if (node->ri)
    return node->ri->nickname;
  else
    return NULL;
}

/** Return true iff the nickname of <b>node</b> is canonical, based on the
 * latest consensus. */
int
node_is_named(const node_t *node)
{
  const char *named_id;
  const char *nickname = node_get_nickname(node);
  if (!nickname)
    return 0;
  named_id = networkstatus_get_router_digest_by_nickname(nickname);
  if (!named_id)
    return 0;
  return tor_memeq(named_id, node->identity, DIGEST_LEN);
}

/** Return true iff <b>node</b> appears to be a directory authority or
 * directory cache */
int
node_is_dir(const node_t *node)
{
  if (node->rs)
    return node->rs->dir_port != 0;
  else if (node->ri)
    return node->ri->dir_port != 0;
  else
    return 0;
}

/** Return true iff <b>node</b> has either kind of usable descriptor -- that
 * is, a routerdecriptor or a microdescriptor. */
int
node_has_descriptor(const node_t *node)
{
  return (node->ri ||
          (node->rs && node->md));
}

/** Return the router_purpose of <b>node</b>. */
int
node_get_purpose(const node_t *node)
{
  if (node->ri)
    return node->ri->purpose;
  else
    return ROUTER_PURPOSE_GENERAL;
}

/** Compute the verbose ("extended") nickname of <b>node</b> and store it
 * into the MAX_VERBOSE_NICKNAME_LEN+1 character buffer at
 * <b>verbose_nickname_out</b> */
void
node_get_verbose_nickname(const node_t *node,
                          char *verbose_name_out)
{
  const char *nickname = node_get_nickname(node);
  int is_named = node_is_named(node);
  verbose_name_out[0] = '$';
  base16_encode(verbose_name_out+1, HEX_DIGEST_LEN+1, node->identity,
                DIGEST_LEN);
  if (!nickname)
    return;
  verbose_name_out[1+HEX_DIGEST_LEN] = is_named ? '=' : '~';
  strlcpy(verbose_name_out+1+HEX_DIGEST_LEN+1, nickname, MAX_NICKNAME_LEN+1);
}

/** Return true iff it seems that <b>node</b> allows circuits to exit
 * through it directlry from the client. */
int
node_allows_single_hop_exits(const node_t *node)
{
  if (node && node->ri)
    return node->ri->allow_single_hop_exits;
  else
    return 0;
}

/** Return true iff it seems that <b>node</b> has an exit policy that doesn't
 * actually permit anything to exit, or we don't know its exit policy */
int
node_exit_policy_rejects_all(const node_t *node)
{
  if (node->rejects_all)
    return 1;

  if (node->ri)
    return node->ri->policy_is_reject_star;
  else if (node->md)
    return node->md->exit_policy == NULL ||
      short_policy_is_reject_star(node->md->exit_policy);
  else
    return 1;
}

/** Copy the address for <b>node</b> into *<b>addr_out</b>. */
int
node_get_addr(const node_t *node, tor_addr_t *addr_out)
{
  if (node->ri) {
    tor_addr_from_ipv4h(addr_out, node->ri->addr);
    return 0;
  } else if (node->rs) {
    tor_addr_from_ipv4h(addr_out, node->rs->addr);
    return 0;
  }
  return -1;
}

/** Return the host-order IPv4 address for <b>node</b>, or 0 if it doesn't
 * seem to have one.  */
uint32_t
node_get_addr_ipv4h(const node_t *node)
{
  if (node->ri) {
    return node->ri->addr;
  } else if (node->rs) {
    return node->rs->addr;
  }
  return 0;
}

/** Copy a string representation of the IP address for <b>node</b> into the
 * <b>len</b>-byte buffer at <b>buf</b>.
 */
void
node_get_address_string(const node_t *node, char *buf, size_t len)
{
  if (node->ri) {
    strlcpy(buf, node->ri->address, len);
  } else if (node->rs) {
    tor_addr_t addr;
    tor_addr_from_ipv4h(&addr, node->rs->addr);
    tor_addr_to_str(buf, &addr, len, 0);
  } else {
    buf[0] = '\0';
  }
}

/** Return <b>node</b>'s declared uptime, or -1 if it doesn't seem to have
 * one. */
long
node_get_declared_uptime(const node_t *node)
{
  if (node->ri)
    return node->ri->uptime;
  else
    return -1;
}

/** Return <b>node</b>'s declared or_port */
uint16_t
node_get_orport(const node_t *node)
{
  if (node->ri)
    return node->ri->or_port;
  else if (node->rs)
    return node->rs->or_port;
  else
    return 0;
}

/** Return <b>node</b>'s platform string, or NULL if we don't know it. */
const char *
node_get_platform(const node_t *node)
{
  /* If we wanted, we could record the version in the routerstatus_t, since
   * the consensus lists it.  We don't, though, so this function just won't
   * work with microdescriptors. */
  if (node->ri)
    return node->ri->platform;
  else
    return NULL;
}

/** Return <b>node</b>'s time of publication, or 0 if we don't have one. */
time_t
node_get_published_on(const node_t *node)
{
  if (node->ri)
    return node->ri->cache_info.published_on;
  else
    return 0;
}

/** Return true iff <b>node</b> is one representing this router. */
int
node_is_me(const node_t *node)
{
  return router_digest_is_me(node->identity);
}

/** Return <b>node</b> declared family (as a list of names), or NULL if
 * the node didn't declare a family. */
const smartlist_t *
node_get_declared_family(const node_t *node)
{
  if (node->ri && node->ri->declared_family)
    return node->ri->declared_family;
  else if (node->md && node->md->family)
    return node->md->family;
  else
    return NULL;
}
<|MERGE_RESOLUTION|>--- conflicted
+++ resolved
@@ -187,13 +187,9 @@
     node->rs = rs;
     if (ns->flavor == FLAV_MICRODESC) {
       if (node->md == NULL ||
-<<<<<<< HEAD
           tor_memneq(node->md->digest,rs->descriptor_digest,DIGEST256_LEN)) {
-=======
-          0!=memcmp(node->md->digest,rs->descriptor_digest,DIGEST256_LEN)) {
         if (node->md)
           node->md->held_by_node = 0;
->>>>>>> 4ba9f3e3
         node->md = microdesc_cache_lookup_by_digest256(NULL,
                                                        rs->descriptor_digest);
         if (node->md)
