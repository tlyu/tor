/* Copyright (c) 2004-2006, Roger Dingledine, Nick Mathewson.
 * Copyright (c) 2007-2016, The Tor Project, Inc. */
/* See LICENSE for licensing information */

/**
 * \file rendclient.c
 * \brief Client code to access location-hidden services.
 **/

#include "or.h"
#include "circpathbias.h"
#include "circuitbuild.h"
#include "circuitlist.h"
#include "circuituse.h"
#include "config.h"
#include "connection.h"
#include "connection_edge.h"
#include "directory.h"
#include "hs_common.h"
#include "main.h"
#include "networkstatus.h"
#include "nodelist.h"
#include "relay.h"
#include "rendclient.h"
#include "rendcommon.h"
#include "rephist.h"
#include "router.h"
#include "routerlist.h"
#include "routerset.h"
#include "control.h"

static extend_info_t *rend_client_get_random_intro_impl(
                          const rend_cache_entry_t *rend_query,
                          const int strict, const int warnings);

/** Purge all potentially remotely-detectable state held in the hidden
 * service client code.  Called on SIGNAL NEWNYM. */
void
rend_client_purge_state(void)
{
  rend_cache_purge();
  rend_cache_failure_purge();
  rend_client_cancel_descriptor_fetches();
  rend_client_purge_last_hid_serv_requests();
}

/** Called when we've established a circuit to an introduction point:
 * send the introduction request. */
void
rend_client_introcirc_has_opened(origin_circuit_t *circ)
{
  tor_assert(circ->base_.purpose == CIRCUIT_PURPOSE_C_INTRODUCING);
  tor_assert(circ->cpath);

  log_info(LD_REND,"introcirc is open");
  connection_ap_attach_pending(1);
}

/** Send the establish-rendezvous cell along a rendezvous circuit. if
 * it fails, mark the circ for close and return -1. else return 0.
 */
static int
rend_client_send_establish_rendezvous(origin_circuit_t *circ)
{
  tor_assert(circ->base_.purpose == CIRCUIT_PURPOSE_C_ESTABLISH_REND);
  tor_assert(circ->rend_data);
  log_info(LD_REND, "Sending an ESTABLISH_RENDEZVOUS cell");

  crypto_rand(circ->rend_data->rend_cookie, REND_COOKIE_LEN);

  /* Set timestamp_dirty, because circuit_expire_building expects it,
   * and the rend cookie also means we've used the circ. */
  circ->base_.timestamp_dirty = time(NULL);

  /* We've attempted to use this circuit. Probe it if we fail */
  pathbias_count_use_attempt(circ);

  if (relay_send_command_from_edge(0, TO_CIRCUIT(circ),
                                   RELAY_COMMAND_ESTABLISH_RENDEZVOUS,
                                   circ->rend_data->rend_cookie,
                                   REND_COOKIE_LEN,
                                   circ->cpath->prev)<0) {
    /* circ is already marked for close */
    log_warn(LD_GENERAL, "Couldn't send ESTABLISH_RENDEZVOUS cell");
    return -1;
  }

  return 0;
}

/** Extend the introduction circuit <b>circ</b> to another valid
 * introduction point for the hidden service it is trying to connect
 * to, or mark it and launch a new circuit if we can't extend it.
 * Return 0 on success or possible success.  Return -1 and mark the
 * introduction circuit for close on permanent failure.
 *
 * On failure, the caller is responsible for marking the associated
 * rendezvous circuit for close. */
static int
rend_client_reextend_intro_circuit(origin_circuit_t *circ)
{
  extend_info_t *extend_info;
  int result;
  extend_info = rend_client_get_random_intro(circ->rend_data);
  if (!extend_info) {
    log_warn(LD_REND,
             "No usable introduction points left for %s. Closing.",
             safe_str_client(rend_data_get_address(circ->rend_data)));
    circuit_mark_for_close(TO_CIRCUIT(circ), END_CIRC_REASON_INTERNAL);
    return -1;
  }
  // XXX: should we not re-extend if hs_circ_has_timed_out?
  if (circ->remaining_relay_early_cells) {
    log_info(LD_REND,
             "Re-extending circ %u, this time to %s.",
             (unsigned)circ->base_.n_circ_id,
             safe_str_client(extend_info_describe(extend_info)));
    result = circuit_extend_to_new_exit(circ, extend_info);
  } else {
    log_info(LD_REND,
             "Closing intro circ %u (out of RELAY_EARLY cells).",
             (unsigned)circ->base_.n_circ_id);
    circuit_mark_for_close(TO_CIRCUIT(circ), END_CIRC_REASON_FINISHED);
    /* connection_ap_handshake_attach_circuit will launch a new intro circ. */
    result = 0;
  }
  extend_info_free(extend_info);
  return result;
}

/** Called when we're trying to connect an ap conn; sends an INTRODUCE1 cell
 * down introcirc if possible.
 */
int
rend_client_send_introduction(origin_circuit_t *introcirc,
                              origin_circuit_t *rendcirc)
{
  const or_options_t *options = get_options();
  size_t payload_len;
  int r, v3_shift = 0;
  char payload[RELAY_PAYLOAD_SIZE];
  char tmp[RELAY_PAYLOAD_SIZE];
  rend_cache_entry_t *entry = NULL;
  crypt_path_t *cpath;
  off_t dh_offset;
  crypto_pk_t *intro_key = NULL;
  int status = 0;
  const char *onion_address;

  tor_assert(introcirc->base_.purpose == CIRCUIT_PURPOSE_C_INTRODUCING);
  tor_assert(rendcirc->base_.purpose == CIRCUIT_PURPOSE_C_REND_READY);
  tor_assert(introcirc->rend_data);
  tor_assert(rendcirc->rend_data);
<<<<<<< HEAD
  tor_assert(!rend_cmp_service_ids(introcirc->rend_data->onion_address,
                                   rendcirc->rend_data->onion_address));
  assert_circ_anonymity_ok(introcirc, options);
  assert_circ_anonymity_ok(rendcirc, options);
=======
  tor_assert(!rend_cmp_service_ids(rend_data_get_address(introcirc->rend_data),
                                  rend_data_get_address(rendcirc->rend_data)));
#ifndef NON_ANONYMOUS_MODE_ENABLED
  tor_assert(!(introcirc->build_state->onehop_tunnel));
  tor_assert(!(rendcirc->build_state->onehop_tunnel));
#endif
  onion_address = rend_data_get_address(introcirc->rend_data);
>>>>>>> c189cb5c

  r = rend_cache_lookup_entry(onion_address, -1, &entry);
  /* An invalid onion address is not possible else we have a big issue. */
  tor_assert(r != -EINVAL);
  if (r < 0 || !rend_client_any_intro_points_usable(entry)) {
    /* If the descriptor is not found or the intro points are not usable
     * anymore, trigger a fetch. */
    log_info(LD_REND,
             "query %s didn't have valid rend desc in cache. "
             "Refetching descriptor.",
             safe_str_client(onion_address));
    rend_client_refetch_v2_renddesc(introcirc->rend_data);
    {
      connection_t *conn;

      while ((conn = connection_get_by_type_state_rendquery(CONN_TYPE_AP,
                       AP_CONN_STATE_CIRCUIT_WAIT, onion_address))) {
        connection_ap_mark_as_non_pending_circuit(TO_ENTRY_CONN(conn));
        conn->state = AP_CONN_STATE_RENDDESC_WAIT;
      }
    }

    status = -1;
    goto cleanup;
  }

  /* first 20 bytes of payload are the hash of the service's pk */
  intro_key = NULL;
  SMARTLIST_FOREACH(entry->parsed->intro_nodes, rend_intro_point_t *,
                    intro, {
    if (tor_memeq(introcirc->build_state->chosen_exit->identity_digest,
                intro->extend_info->identity_digest, DIGEST_LEN)) {
      intro_key = intro->intro_key;
      break;
    }
  });
  if (!intro_key) {
    log_info(LD_REND, "Could not find intro key for %s at %s; we "
             "have a v2 rend desc with %d intro points. "
             "Trying a different intro point...",
             safe_str_client(onion_address),
             safe_str_client(extend_info_describe(
                                   introcirc->build_state->chosen_exit)),
             smartlist_len(entry->parsed->intro_nodes));

    if (rend_client_reextend_intro_circuit(introcirc)) {
      status = -2;
      goto perm_err;
    } else {
      status = -1;
      goto cleanup;
    }
  }
  if (crypto_pk_get_digest(intro_key, payload)<0) {
    log_warn(LD_BUG, "Internal error: couldn't hash public key.");
    status = -2;
    goto perm_err;
  }

  /* Initialize the pending_final_cpath and start the DH handshake. */
  cpath = rendcirc->build_state->pending_final_cpath;
  if (!cpath) {
    cpath = rendcirc->build_state->pending_final_cpath =
      tor_malloc_zero(sizeof(crypt_path_t));
    cpath->magic = CRYPT_PATH_MAGIC;
    if (!(cpath->rend_dh_handshake_state = crypto_dh_new(DH_TYPE_REND))) {
      log_warn(LD_BUG, "Internal error: couldn't allocate DH.");
      status = -2;
      goto perm_err;
    }
    if (crypto_dh_generate_public(cpath->rend_dh_handshake_state)<0) {
      log_warn(LD_BUG, "Internal error: couldn't generate g^x.");
      status = -2;
      goto perm_err;
    }
  }

  /* If version is 3, write (optional) auth data and timestamp. */
  if (entry->parsed->protocols & (1<<3)) {
    tmp[0] = 3; /* version 3 of the cell format */
    /* auth type, if any */
    tmp[1] = (uint8_t) TO_REND_DATA_V2(introcirc->rend_data)->auth_type;
    v3_shift = 1;
    if (tmp[1] != REND_NO_AUTH) {
      set_uint16(tmp+2, htons(REND_DESC_COOKIE_LEN));
      memcpy(tmp+4, TO_REND_DATA_V2(introcirc->rend_data)->descriptor_cookie,
             REND_DESC_COOKIE_LEN);
      v3_shift += 2+REND_DESC_COOKIE_LEN;
    }
    /* Once this held a timestamp. */
    set_uint32(tmp+v3_shift+1, 0);
    v3_shift += 4;
  } /* if version 2 only write version number */
  else if (entry->parsed->protocols & (1<<2)) {
    tmp[0] = 2; /* version 2 of the cell format */
  }

  /* write the remaining items into tmp */
  if (entry->parsed->protocols & (1<<3) || entry->parsed->protocols & (1<<2)) {
    /* version 2 format */
    extend_info_t *extend_info = rendcirc->build_state->chosen_exit;
    int klen;
    /* nul pads */
    set_uint32(tmp+v3_shift+1, tor_addr_to_ipv4n(&extend_info->addr));
    set_uint16(tmp+v3_shift+5, htons(extend_info->port));
    memcpy(tmp+v3_shift+7, extend_info->identity_digest, DIGEST_LEN);
    klen = crypto_pk_asn1_encode(extend_info->onion_key,
                                 tmp+v3_shift+7+DIGEST_LEN+2,
                                 sizeof(tmp)-(v3_shift+7+DIGEST_LEN+2));
    set_uint16(tmp+v3_shift+7+DIGEST_LEN, htons(klen));
    memcpy(tmp+v3_shift+7+DIGEST_LEN+2+klen, rendcirc->rend_data->rend_cookie,
           REND_COOKIE_LEN);
    dh_offset = v3_shift+7+DIGEST_LEN+2+klen+REND_COOKIE_LEN;
  } else {
    /* Version 0. */
    strncpy(tmp, rendcirc->build_state->chosen_exit->nickname,
            (MAX_NICKNAME_LEN+1)); /* nul pads */
    memcpy(tmp+MAX_NICKNAME_LEN+1, rendcirc->rend_data->rend_cookie,
           REND_COOKIE_LEN);
    dh_offset = MAX_NICKNAME_LEN+1+REND_COOKIE_LEN;
  }

  if (crypto_dh_get_public(cpath->rend_dh_handshake_state, tmp+dh_offset,
                           DH_KEY_LEN)<0) {
    log_warn(LD_BUG, "Internal error: couldn't extract g^x.");
    status = -2;
    goto perm_err;
  }

  note_crypto_pk_op(REND_CLIENT);
  /*XXX maybe give crypto_pk_public_hybrid_encrypt a max_len arg,
   * to avoid buffer overflows? */
  r = crypto_pk_public_hybrid_encrypt(intro_key, payload+DIGEST_LEN,
                                      sizeof(payload)-DIGEST_LEN,
                                      tmp,
                                      (int)(dh_offset+DH_KEY_LEN),
                                      PK_PKCS1_OAEP_PADDING, 0);
  if (r<0) {
    log_warn(LD_BUG,"Internal error: hybrid pk encrypt failed.");
    status = -2;
    goto perm_err;
  }

  payload_len = DIGEST_LEN + r;
  tor_assert(payload_len <= RELAY_PAYLOAD_SIZE); /* we overran something */

  /* Copy the rendezvous cookie from rendcirc to introcirc, so that
   * when introcirc gets an ack, we can change the state of the right
   * rendezvous circuit. */
  memcpy(introcirc->rend_data->rend_cookie, rendcirc->rend_data->rend_cookie,
         REND_COOKIE_LEN);

  log_info(LD_REND, "Sending an INTRODUCE1 cell");
  if (relay_send_command_from_edge(0, TO_CIRCUIT(introcirc),
                                   RELAY_COMMAND_INTRODUCE1,
                                   payload, payload_len,
                                   introcirc->cpath->prev)<0) {
    /* introcirc is already marked for close. leave rendcirc alone. */
    log_warn(LD_BUG, "Couldn't send INTRODUCE1 cell");
    status = -2;
    goto cleanup;
  }

  /* Now, we wait for an ACK or NAK on this circuit. */
  circuit_change_purpose(TO_CIRCUIT(introcirc),
                         CIRCUIT_PURPOSE_C_INTRODUCE_ACK_WAIT);
  /* Set timestamp_dirty, because circuit_expire_building expects it
   * to specify when a circuit entered the _C_INTRODUCE_ACK_WAIT
   * state. */
  introcirc->base_.timestamp_dirty = time(NULL);

  pathbias_count_use_attempt(introcirc);

  goto cleanup;

 perm_err:
  if (!introcirc->base_.marked_for_close)
    circuit_mark_for_close(TO_CIRCUIT(introcirc), END_CIRC_REASON_INTERNAL);
  circuit_mark_for_close(TO_CIRCUIT(rendcirc), END_CIRC_REASON_INTERNAL);
 cleanup:
  memwipe(payload, 0, sizeof(payload));
  memwipe(tmp, 0, sizeof(tmp));

  return status;
}

/** Called when a rendezvous circuit is open; sends a establish
 * rendezvous circuit as appropriate. */
void
rend_client_rendcirc_has_opened(origin_circuit_t *circ)
{
  tor_assert(circ->base_.purpose == CIRCUIT_PURPOSE_C_ESTABLISH_REND);

  log_info(LD_REND,"rendcirc is open");

  /* generate a rendezvous cookie, store it in circ */
  if (rend_client_send_establish_rendezvous(circ) < 0) {
    return;
  }
}

/**
 * Called to close other intro circuits we launched in parallel.
 */
static void
rend_client_close_other_intros(const uint8_t *rend_pk_digest)
{
  /* abort parallel intro circs, if any */
  SMARTLIST_FOREACH_BEGIN(circuit_get_global_list(), circuit_t *, c) {
    if ((c->purpose == CIRCUIT_PURPOSE_C_INTRODUCING ||
        c->purpose == CIRCUIT_PURPOSE_C_INTRODUCE_ACK_WAIT) &&
        !c->marked_for_close && CIRCUIT_IS_ORIGIN(c)) {
      origin_circuit_t *oc = TO_ORIGIN_CIRCUIT(c);
      if (oc->rend_data &&
          rend_circuit_pk_digest_eq(oc, rend_pk_digest)) {
        log_info(LD_REND|LD_CIRC, "Closing introduction circuit %d that we "
                 "built in parallel (Purpose %d).", oc->global_identifier,
                 c->purpose);
        circuit_mark_for_close(c, END_CIRC_REASON_IP_NOW_REDUNDANT);
      }
    }
  }
  SMARTLIST_FOREACH_END(c);
}

/** Called when get an ACK or a NAK for a REND_INTRODUCE1 cell.
 */
int
rend_client_introduction_acked(origin_circuit_t *circ,
                               const uint8_t *request, size_t request_len)
{
  const or_options_t *options = get_options();
  origin_circuit_t *rendcirc;
  (void) request; // XXXX Use this.

  if (circ->base_.purpose != CIRCUIT_PURPOSE_C_INTRODUCE_ACK_WAIT) {
    log_warn(LD_PROTOCOL,
             "Received REND_INTRODUCE_ACK on unexpected circuit %u.",
             (unsigned)circ->base_.n_circ_id);
    circuit_mark_for_close(TO_CIRCUIT(circ), END_CIRC_REASON_TORPROTOCOL);
    return -1;
  }

  tor_assert(circ->build_state);
  tor_assert(circ->build_state->chosen_exit);
  assert_circ_anonymity_ok(circ, options);
  tor_assert(circ->rend_data);

  /* For path bias: This circuit was used successfully. Valid
   * nacks and acks count. */
  pathbias_mark_use_success(circ);

  if (request_len == 0) {
    /* It's an ACK; the introduction point relayed our introduction request. */
    /* Locate the rend circ which is waiting to hear about this ack,
     * and tell it.
     */
    log_info(LD_REND,"Received ack. Telling rend circ...");
    rendcirc = circuit_get_ready_rend_circ_by_rend_data(circ->rend_data);
    if (rendcirc) { /* remember the ack */
      assert_circ_anonymity_ok(rendcirc, options);
      circuit_change_purpose(TO_CIRCUIT(rendcirc),
                             CIRCUIT_PURPOSE_C_REND_READY_INTRO_ACKED);
      /* Set timestamp_dirty, because circuit_expire_building expects
       * it to specify when a circuit entered the
       * _C_REND_READY_INTRO_ACKED state. */
      rendcirc->base_.timestamp_dirty = time(NULL);
    } else {
      log_info(LD_REND,"...Found no rend circ. Dropping on the floor.");
    }
    /* close the circuit: we won't need it anymore. */
    circuit_change_purpose(TO_CIRCUIT(circ),
                           CIRCUIT_PURPOSE_C_INTRODUCE_ACKED);
    circuit_mark_for_close(TO_CIRCUIT(circ), END_CIRC_REASON_FINISHED);

    /* close any other intros launched in parallel */
    rend_client_close_other_intros(rend_data_get_pk_digest(circ->rend_data,
                                                           NULL));
  } else {
    /* It's a NAK; the introduction point didn't relay our request. */
    circuit_change_purpose(TO_CIRCUIT(circ), CIRCUIT_PURPOSE_C_INTRODUCING);
    /* Remove this intro point from the set of viable introduction
     * points. If any remain, extend to a new one and try again.
     * If none remain, refetch the service descriptor.
     */
    log_info(LD_REND, "Got nack for %s from %s...",
        safe_str_client(rend_data_get_address(circ->rend_data)),
        safe_str_client(extend_info_describe(circ->build_state->chosen_exit)));
    if (rend_client_report_intro_point_failure(circ->build_state->chosen_exit,
                                             circ->rend_data,
                                             INTRO_POINT_FAILURE_GENERIC)>0) {
      /* There are introduction points left. Re-extend the circuit to
       * another intro point and try again. */
      int result = rend_client_reextend_intro_circuit(circ);
      /* XXXX If that call failed, should we close the rend circuit,
       * too? */
      return result;
    } else {
      /* Close circuit because no more intro points are usable thus not
       * useful anymore. Change it's purpose before so we don't report an
       * intro point failure again triggering an extra descriptor fetch. */
      circuit_change_purpose(TO_CIRCUIT(circ),
          CIRCUIT_PURPOSE_C_INTRODUCE_ACKED);
      circuit_mark_for_close(TO_CIRCUIT(circ), END_CIRC_REASON_FINISHED);
    }
  }
  return 0;
}

/** The period for which a hidden service directory cannot be queried for
 * the same descriptor ID again. */
#define REND_HID_SERV_DIR_REQUERY_PERIOD (15 * 60)
/** Test networks generate a new consensus every 5 or 10 seconds.
 * So allow them to requery HSDirs much faster. */
#define REND_HID_SERV_DIR_REQUERY_PERIOD_TESTING (5)

/** Return the period for which a hidden service directory cannot be queried
 * for the same descriptor ID again, taking TestingTorNetwork into account. */
static time_t
hsdir_requery_period(const or_options_t *options)
{
  tor_assert(options);

  if (options->TestingTorNetwork) {
    return REND_HID_SERV_DIR_REQUERY_PERIOD_TESTING;
  } else {
    return REND_HID_SERV_DIR_REQUERY_PERIOD;
  }
}

/** Contains the last request times to hidden service directories for
 * certain queries; each key is a string consisting of the
 * concatenation of a base32-encoded HS directory identity digest and
 * base32-encoded HS descriptor ID; each value is a pointer to a time_t
 * holding the time of the last request for that descriptor ID to that
 * HS directory. */
static strmap_t *last_hid_serv_requests_ = NULL;

/** Returns last_hid_serv_requests_, initializing it to a new strmap if
 * necessary. */
static strmap_t *
get_last_hid_serv_requests(void)
{
  if (!last_hid_serv_requests_)
    last_hid_serv_requests_ = strmap_new();
  return last_hid_serv_requests_;
}

#define LAST_HID_SERV_REQUEST_KEY_LEN (REND_DESC_ID_V2_LEN_BASE32 + \
                                       REND_DESC_ID_V2_LEN_BASE32)

/** Look up the last request time to hidden service directory <b>hs_dir</b>
 * for descriptor ID <b>desc_id_base32</b>. If <b>set</b> is non-zero,
 * assign the current time <b>now</b> and return that. Otherwise, return the
 * most recent request time, or 0 if no such request has been sent before.
 */
static time_t
lookup_last_hid_serv_request(routerstatus_t *hs_dir,
                             const char *desc_id_base32,
                             time_t now, int set)
{
  char hsdir_id_base32[REND_DESC_ID_V2_LEN_BASE32 + 1];
  char hsdir_desc_comb_id[LAST_HID_SERV_REQUEST_KEY_LEN + 1];
  time_t *last_request_ptr;
  strmap_t *last_hid_serv_requests = get_last_hid_serv_requests();
  base32_encode(hsdir_id_base32, sizeof(hsdir_id_base32),
                hs_dir->identity_digest, DIGEST_LEN);
  tor_snprintf(hsdir_desc_comb_id, sizeof(hsdir_desc_comb_id), "%s%s",
               hsdir_id_base32,
               desc_id_base32);
  /* XXX++?? tor_assert(strlen(hsdir_desc_comb_id) ==
                       LAST_HID_SERV_REQUEST_KEY_LEN); */
  if (set) {
    time_t *oldptr;
    last_request_ptr = tor_malloc_zero(sizeof(time_t));
    *last_request_ptr = now;
    oldptr = strmap_set(last_hid_serv_requests, hsdir_desc_comb_id,
                        last_request_ptr);
    tor_free(oldptr);
  } else
    last_request_ptr = strmap_get_lc(last_hid_serv_requests,
                                     hsdir_desc_comb_id);
  return (last_request_ptr) ? *last_request_ptr : 0;
}

/** Clean the history of request times to hidden service directories, so that
 * it does not contain requests older than REND_HID_SERV_DIR_REQUERY_PERIOD
 * seconds any more. */
static void
directory_clean_last_hid_serv_requests(time_t now)
{
  strmap_iter_t *iter;
  time_t cutoff = now - hsdir_requery_period(get_options());
  strmap_t *last_hid_serv_requests = get_last_hid_serv_requests();
  for (iter = strmap_iter_init(last_hid_serv_requests);
       !strmap_iter_done(iter); ) {
    const char *key;
    void *val;
    time_t *ent;
    strmap_iter_get(iter, &key, &val);
    ent = (time_t *) val;
    if (*ent < cutoff) {
      iter = strmap_iter_next_rmv(last_hid_serv_requests, iter);
      tor_free(ent);
    } else {
      iter = strmap_iter_next(last_hid_serv_requests, iter);
    }
  }
}

/** Remove all requests related to the descriptor ID <b>desc_id</b> from the
 * history of times of requests to hidden service directories.
 * <b>desc_id</b> is an unencoded descriptor ID of size DIGEST_LEN.
 *
 * This is called from rend_client_note_connection_attempt_ended(), which
 * must be idempotent, so any future changes to this function must leave it
 * idempotent too. */
static void
purge_hid_serv_from_last_hid_serv_requests(const char *desc_id)
{
  strmap_iter_t *iter;
  strmap_t *last_hid_serv_requests = get_last_hid_serv_requests();
  char desc_id_base32[REND_DESC_ID_V2_LEN_BASE32 + 1];

  /* Key is stored with the base32 encoded desc_id. */
  base32_encode(desc_id_base32, sizeof(desc_id_base32), desc_id,
                DIGEST_LEN);
  for (iter = strmap_iter_init(last_hid_serv_requests);
       !strmap_iter_done(iter); ) {
    const char *key;
    void *val;
    strmap_iter_get(iter, &key, &val);
    /* XXX++?? tor_assert(strlen(key) == LAST_HID_SERV_REQUEST_KEY_LEN); */
    if (tor_memeq(key + LAST_HID_SERV_REQUEST_KEY_LEN -
                  REND_DESC_ID_V2_LEN_BASE32,
                  desc_id_base32,
                  REND_DESC_ID_V2_LEN_BASE32)) {
      iter = strmap_iter_next_rmv(last_hid_serv_requests, iter);
      tor_free(val);
    } else {
      iter = strmap_iter_next(last_hid_serv_requests, iter);
    }
  }
}

/** Purge the history of request times to hidden service directories,
 * so that future lookups of an HS descriptor will not fail because we
 * accessed all of the HSDir relays responsible for the descriptor
 * recently. */
void
rend_client_purge_last_hid_serv_requests(void)
{
  /* Don't create the table if it doesn't exist yet (and it may very
   * well not exist if the user hasn't accessed any HSes)... */
  strmap_t *old_last_hid_serv_requests = last_hid_serv_requests_;
  /* ... and let get_last_hid_serv_requests re-create it for us if
   * necessary. */
  last_hid_serv_requests_ = NULL;

  if (old_last_hid_serv_requests != NULL) {
    log_info(LD_REND, "Purging client last-HS-desc-request-time table");
    strmap_free(old_last_hid_serv_requests, tor_free_);
  }
}

/** This returns a good valid hs dir that should be used for the given
 * descriptor id.
 *
 * Return NULL on error else the hsdir node pointer. */
static routerstatus_t *
pick_hsdir(const char *desc_id, const char *desc_id_base32)
{
  smartlist_t *responsible_dirs = smartlist_new();
  smartlist_t *usable_responsible_dirs = smartlist_new();
  const or_options_t *options = get_options();
  routerstatus_t *hs_dir;
  time_t now = time(NULL);
  int excluded_some;

  tor_assert(desc_id);
  tor_assert(desc_id_base32);

  /* Determine responsible dirs. Even if we can't get all we want, work with
   * the ones we have. If it's empty, we'll notice below. */
  hid_serv_get_responsible_directories(responsible_dirs, desc_id);

  /* Clean request history first. */
  directory_clean_last_hid_serv_requests(now);

  /* Only select those hidden service directories to which we did not send a
   * request recently and for which we have a router descriptor here. */
  SMARTLIST_FOREACH_BEGIN(responsible_dirs, routerstatus_t *, dir) {
    time_t last = lookup_last_hid_serv_request(dir, desc_id_base32,
                                               0, 0);
    const node_t *node = node_get_by_id(dir->identity_digest);
    if (last + hsdir_requery_period(options) >= now ||
        !node || !node_has_descriptor(node)) {
      SMARTLIST_DEL_CURRENT(responsible_dirs, dir);
      continue;
    }
    if (!routerset_contains_node(options->ExcludeNodes, node)) {
      smartlist_add(usable_responsible_dirs, dir);
    }
  } SMARTLIST_FOREACH_END(dir);

  excluded_some =
    smartlist_len(usable_responsible_dirs) < smartlist_len(responsible_dirs);

  hs_dir = smartlist_choose(usable_responsible_dirs);
  if (!hs_dir && !options->StrictNodes) {
    hs_dir = smartlist_choose(responsible_dirs);
  }

  smartlist_free(responsible_dirs);
  smartlist_free(usable_responsible_dirs);
  if (!hs_dir) {
    log_info(LD_REND, "Could not pick one of the responsible hidden "
                      "service directories, because we requested them all "
                      "recently without success.");
    if (options->StrictNodes && excluded_some) {
      log_warn(LD_REND, "Could not pick a hidden service directory for the "
               "requested hidden service: they are all either down or "
               "excluded, and StrictNodes is set.");
    }
  } else {
    /* Remember that we are requesting a descriptor from this hidden service
     * directory now. */
    lookup_last_hid_serv_request(hs_dir, desc_id_base32, now, 1);
  }

  return hs_dir;
}

/** Determine the responsible hidden service directories for <b>desc_id</b>
 * and fetch the descriptor with that ID from one of them. Only
 * send a request to a hidden service directory that we have not yet tried
 * during this attempt to connect to this hidden service; on success, return 1,
 * in the case that no hidden service directory is left to ask for the
 * descriptor, return 0, and in case of a failure -1.  */
static int
directory_get_from_hs_dir(const char *desc_id,
                          const rend_data_t *rend_query,
                          routerstatus_t *rs_hsdir)
{
  routerstatus_t *hs_dir = rs_hsdir;
  char *hsdir_fp;
  char desc_id_base32[REND_DESC_ID_V2_LEN_BASE32 + 1];
  char descriptor_cookie_base64[3*REND_DESC_COOKIE_LEN_BASE64];
  const rend_data_v2_t *rend_data;
#ifdef ENABLE_TOR2WEB_MODE
  const int tor2web_mode = get_options()->Tor2webMode;
  const int how_to_fetch = tor2web_mode ? DIRIND_ONEHOP : DIRIND_ANONYMOUS;
#else
  const int how_to_fetch = DIRIND_ANONYMOUS;
#endif

  tor_assert(desc_id);
  tor_assert(rend_query);
  rend_data = TO_REND_DATA_V2(rend_query);

  base32_encode(desc_id_base32, sizeof(desc_id_base32),
                desc_id, DIGEST_LEN);

  /* Automatically pick an hs dir if none given. */
  if (!rs_hsdir) {
    hs_dir = pick_hsdir(desc_id, desc_id_base32);
    if (!hs_dir) {
      /* No suitable hs dir can be found, stop right now. */
      return 0;
    }
  }

  /* Add a copy of the HSDir identity digest to the query so we can track it
   * on the control port. */
  hsdir_fp = tor_memdup(hs_dir->identity_digest,
                        sizeof(hs_dir->identity_digest));
  smartlist_add(rend_query->hsdirs_fp, hsdir_fp);

  /* Encode descriptor cookie for logging purposes. Also, if the cookie is
   * malformed, no fetch is triggered thus this needs to be done before the
   * fetch request. */
  if (rend_data->auth_type != REND_NO_AUTH) {
    if (base64_encode(descriptor_cookie_base64,
                      sizeof(descriptor_cookie_base64),
                      rend_data->descriptor_cookie,
                      REND_DESC_COOKIE_LEN,
                      0)<0) {
      log_warn(LD_BUG, "Could not base64-encode descriptor cookie.");
      return 0;
    }
    /* Remove == signs. */
    descriptor_cookie_base64[strlen(descriptor_cookie_base64)-2] = '\0';
  } else {
    strlcpy(descriptor_cookie_base64, "(none)",
            sizeof(descriptor_cookie_base64));
  }

  /* Send fetch request. (Pass query and possibly descriptor cookie so that
   * they can be written to the directory connection and be referred to when
   * the response arrives. */
  directory_initiate_command_routerstatus_rend(hs_dir,
                                          DIR_PURPOSE_FETCH_RENDDESC_V2,
                                          ROUTER_PURPOSE_GENERAL,
                                          how_to_fetch,
                                          desc_id_base32,
                                          NULL, 0, 0,
                                          rend_query);
  log_info(LD_REND, "Sending fetch request for v2 descriptor for "
                    "service '%s' with descriptor ID '%s', auth type %d, "
                    "and descriptor cookie '%s' to hidden service "
                    "directory %s",
           rend_data->onion_address, desc_id_base32,
           rend_data->auth_type,
           (rend_data->auth_type == REND_NO_AUTH ? "[none]" :
            escaped_safe_str_client(descriptor_cookie_base64)),
           routerstatus_describe(hs_dir));
  control_event_hs_descriptor_requested(rend_query,
                                        hs_dir->identity_digest,
                                        desc_id_base32);
  return 1;
}

/** Fetch a v2 descriptor using the given descriptor id. If any hsdir(s) are
 * given, they will be used instead.
 *
 * On success, 1 is returned. If no hidden service is left to ask, return 0.
 * On error, -1 is returned. */
static int
fetch_v2_desc_by_descid(const char *desc_id,
                        const rend_data_t *rend_query, smartlist_t *hsdirs)
{
  int ret;

  tor_assert(rend_query);

  if (!hsdirs) {
    ret = directory_get_from_hs_dir(desc_id, rend_query, NULL);
    goto end; /* either success or failure, but we're done */
  }

  /* Using the given hsdir list, trigger a fetch on each of them. */
  SMARTLIST_FOREACH_BEGIN(hsdirs, routerstatus_t *, hs_dir) {
    /* This should always be a success. */
    ret = directory_get_from_hs_dir(desc_id, rend_query, hs_dir);
    tor_assert(ret);
  } SMARTLIST_FOREACH_END(hs_dir);

  /* Everything went well. */
  ret = 0;

 end:
  return ret;
}

/** Fetch a v2 descriptor using the onion address in the given query object.
 * This will compute the descriptor id for each replicas and fetch it on the
 * given hsdir(s) if any or the responsible ones that are choosen
 * automatically.
 *
 * On success, 1 is returned. If no hidden service is left to ask, return 0.
 * On error, -1 is returned. */
static int
fetch_v2_desc_by_addr(rend_data_t *rend_query, smartlist_t *hsdirs)
{
  char descriptor_id[DIGEST_LEN];
  int replicas_left_to_try[REND_NUMBER_OF_NON_CONSECUTIVE_REPLICAS];
  int i, tries_left, ret;
  rend_data_v2_t *rend_data = TO_REND_DATA_V2(rend_query);

  /* Randomly iterate over the replicas until a descriptor can be fetched
   * from one of the consecutive nodes, or no options are left. */
  for (i = 0; i < REND_NUMBER_OF_NON_CONSECUTIVE_REPLICAS; i++) {
    replicas_left_to_try[i] = i;
  }

  tries_left = REND_NUMBER_OF_NON_CONSECUTIVE_REPLICAS;
  while (tries_left > 0) {
    int rand_val = crypto_rand_int(tries_left);
    int chosen_replica = replicas_left_to_try[rand_val];
    replicas_left_to_try[rand_val] = replicas_left_to_try[--tries_left];

    ret = rend_compute_v2_desc_id(descriptor_id,
                                  rend_data->onion_address,
                                  rend_data->auth_type == REND_STEALTH_AUTH ?
                                    rend_data->descriptor_cookie : NULL,
                                  time(NULL), chosen_replica);
    if (ret < 0) {
      /* Normally, on failure the descriptor_id is untouched but let's be
       * safe in general in case the function changes at some point. */
      goto end;
    }

    if (tor_memcmp(descriptor_id, rend_data->descriptor_id[chosen_replica],
                   sizeof(descriptor_id)) != 0) {
      /* Not equal from what we currently have so purge the last hid serv
       * request cache and update the descriptor ID with the new value. */
      purge_hid_serv_from_last_hid_serv_requests(
                                     rend_data->descriptor_id[chosen_replica]);
      memcpy(rend_data->descriptor_id[chosen_replica], descriptor_id,
             sizeof(rend_data->descriptor_id[chosen_replica]));
    }

    /* Trigger the fetch with the computed descriptor ID. */
    ret = fetch_v2_desc_by_descid(descriptor_id, rend_query, hsdirs);
    if (ret != 0) {
      /* Either on success or failure, as long as we tried a fetch we are
       * done here. */
      goto end;
    }
  }

  /* If we come here, there are no hidden service directories left. */
  log_info(LD_REND, "Could not pick one of the responsible hidden "
                    "service directories to fetch descriptors, because "
                    "we already tried them all unsuccessfully.");
  ret = 0;

 end:
  memwipe(descriptor_id, 0, sizeof(descriptor_id));
  return ret;
}

/** Fetch a v2 descriptor using the given query. If any hsdir are specified,
 * use them for the fetch.
 *
 * On success, 1 is returned. If no hidden service is left to ask, return 0.
 * On error, -1 is returned. */
int
rend_client_fetch_v2_desc(rend_data_t *query, smartlist_t *hsdirs)
{
  int ret;
  rend_data_v2_t *rend_data;
  const char *onion_address;

  tor_assert(query);

  /* Get the version 2 data structure of the query. */
  rend_data = TO_REND_DATA_V2(query);
  onion_address = rend_data_get_address(query);

  /* Depending on what's available in the rend data query object, we will
   * trigger a fetch by HS address or using a descriptor ID. */

  if (onion_address[0] != '\0') {
    ret = fetch_v2_desc_by_addr(query, hsdirs);
  } else if (!tor_digest_is_zero(rend_data->desc_id_fetch)) {
    ret = fetch_v2_desc_by_descid(rend_data->desc_id_fetch, query,
                                  hsdirs);
  } else {
    /* Query data is invalid. */
    ret = -1;
    goto error;
  }

 error:
  return ret;
}

/** Unless we already have a descriptor for <b>rend_query</b> with at least
 * one (possibly) working introduction point in it, start a connection to a
 * hidden service directory to fetch a v2 rendezvous service descriptor. */
void
rend_client_refetch_v2_renddesc(rend_data_t *rend_query)
{
  rend_cache_entry_t *e = NULL;
  const char *onion_address = rend_data_get_address(rend_query);

  tor_assert(rend_query);
  /* Before fetching, check if we already have a usable descriptor here. */
  if (rend_cache_lookup_entry(onion_address, -1, &e) == 0 &&
      rend_client_any_intro_points_usable(e)) {
    log_info(LD_REND, "We would fetch a v2 rendezvous descriptor, but we "
                      "already have a usable descriptor here. Not fetching.");
    return;
  }
  /* Are we configured to fetch descriptors? */
  if (!get_options()->FetchHidServDescriptors) {
    log_warn(LD_REND, "We received an onion address for a v2 rendezvous "
        "service descriptor, but are not fetching service descriptors.");
    return;
  }
  log_debug(LD_REND, "Fetching v2 rendezvous descriptor for service %s",
            safe_str_client(onion_address));

  rend_client_fetch_v2_desc(rend_query, NULL);
  /* We don't need to look the error code because either on failure or
   * success, the necessary steps to continue the HS connection will be
   * triggered once the descriptor arrives or if all fetch failed. */
  return;
}

/** Cancel all rendezvous descriptor fetches currently in progress.
 */
void
rend_client_cancel_descriptor_fetches(void)
{
  smartlist_t *connection_array = get_connection_array();

  SMARTLIST_FOREACH_BEGIN(connection_array, connection_t *, conn) {
    if (conn->type == CONN_TYPE_DIR &&
        conn->purpose == DIR_PURPOSE_FETCH_RENDDESC_V2) {
      /* It's a rendezvous descriptor fetch in progress -- cancel it
       * by marking the connection for close.
       *
       * Even if this connection has already reached EOF, this is
       * enough to make sure that if the descriptor hasn't been
       * processed yet, it won't be.  See the end of
       * connection_handle_read; connection_reached_eof (indirectly)
       * processes whatever response the connection received. */

      const rend_data_t *rd = (TO_DIR_CONN(conn))->rend_data;
      if (!rd) {
        log_warn(LD_BUG | LD_REND,
                 "Marking for close dir conn fetching rendezvous "
                 "descriptor for unknown service!");
      } else {
        log_debug(LD_REND, "Marking for close dir conn fetching "
                  "rendezvous descriptor for service %s",
                  safe_str(rend_data_get_address(rd)));
      }
      connection_mark_for_close(conn);
    }
  } SMARTLIST_FOREACH_END(conn);
}

/** Mark <b>failed_intro</b> as a failed introduction point for the
 * hidden service specified by <b>rend_query</b>. If the HS now has no
 * usable intro points, or we do not have an HS descriptor for it,
 * then launch a new renddesc fetch.
 *
 * If <b>failure_type</b> is INTRO_POINT_FAILURE_GENERIC, remove the
 * intro point from (our parsed copy of) the HS descriptor.
 *
 * If <b>failure_type</b> is INTRO_POINT_FAILURE_TIMEOUT, mark the
 * intro point as 'timed out'; it will not be retried until the
 * current hidden service connection attempt has ended or it has
 * appeared in a newly fetched rendezvous descriptor.
 *
 * If <b>failure_type</b> is INTRO_POINT_FAILURE_UNREACHABLE,
 * increment the intro point's reachability-failure count; if it has
 * now failed MAX_INTRO_POINT_REACHABILITY_FAILURES or more times,
 * remove the intro point from (our parsed copy of) the HS descriptor.
 *
 * Return -1 if error, 0 if no usable intro points remain or service
 * unrecognized, 1 if recognized and some intro points remain.
 */
int
rend_client_report_intro_point_failure(extend_info_t *failed_intro,
                                       rend_data_t *rend_data,
                                       unsigned int failure_type)
{
  int i, r;
  rend_cache_entry_t *ent;
  connection_t *conn;
  const char *onion_address = rend_data_get_address(rend_data);

  r = rend_cache_lookup_entry(onion_address, -1, &ent);
  if (r < 0) {
    /* Either invalid onion address or cache entry not found. */
    switch (-r) {
    case EINVAL:
      log_warn(LD_BUG, "Malformed service ID %s.",
               escaped_safe_str_client(onion_address));
      return -1;
    case ENOENT:
      log_info(LD_REND, "Unknown service %s. Re-fetching descriptor.",
               escaped_safe_str_client(onion_address));
      rend_client_refetch_v2_renddesc(rend_data);
      return 0;
    default:
      log_warn(LD_BUG, "Unknown cache lookup returned code: %d", r);
      return -1;
    }
  }
  /* The intro points are not checked here if they are usable or not because
   * this is called when an intro point circuit is closed thus there must be
   * at least one intro point that is usable and is about to be flagged. */

  for (i = 0; i < smartlist_len(ent->parsed->intro_nodes); i++) {
    rend_intro_point_t *intro = smartlist_get(ent->parsed->intro_nodes, i);
    if (tor_memeq(failed_intro->identity_digest,
                intro->extend_info->identity_digest, DIGEST_LEN)) {
      switch (failure_type) {
      default:
        log_warn(LD_BUG, "Unknown failure type %u. Removing intro point.",
                 failure_type);
        tor_fragile_assert();
        /* fall through */
      case INTRO_POINT_FAILURE_GENERIC:
        rend_cache_intro_failure_note(failure_type,
                                      (uint8_t *)failed_intro->identity_digest,
                                      onion_address);
        rend_intro_point_free(intro);
        smartlist_del(ent->parsed->intro_nodes, i);
        break;
      case INTRO_POINT_FAILURE_TIMEOUT:
        intro->timed_out = 1;
        break;
      case INTRO_POINT_FAILURE_UNREACHABLE:
        ++(intro->unreachable_count);
        {
          int zap_intro_point =
            intro->unreachable_count >= MAX_INTRO_POINT_REACHABILITY_FAILURES;
          log_info(LD_REND, "Failed to reach this intro point %u times.%s",
                   intro->unreachable_count,
                   zap_intro_point ? " Removing from descriptor.": "");
          if (zap_intro_point) {
            rend_cache_intro_failure_note(
                failure_type,
                (uint8_t *) failed_intro->identity_digest, onion_address);
            rend_intro_point_free(intro);
            smartlist_del(ent->parsed->intro_nodes, i);
          }
        }
        break;
      }
      break;
    }
  }

  if (! rend_client_any_intro_points_usable(ent)) {
    log_info(LD_REND,
             "No more intro points remain for %s. Re-fetching descriptor.",
             escaped_safe_str_client(onion_address));
    rend_client_refetch_v2_renddesc(rend_data);

    /* move all pending streams back to renddesc_wait */
    /* NOTE: We can now do this faster, if we use pending_entry_connections */
    while ((conn = connection_get_by_type_state_rendquery(CONN_TYPE_AP,
                                   AP_CONN_STATE_CIRCUIT_WAIT,
                                   onion_address))) {
      connection_ap_mark_as_non_pending_circuit(TO_ENTRY_CONN(conn));
      conn->state = AP_CONN_STATE_RENDDESC_WAIT;
    }

    return 0;
  }
  log_info(LD_REND,"%d options left for %s.",
           smartlist_len(ent->parsed->intro_nodes),
           escaped_safe_str_client(onion_address));
  return 1;
}

/** Called when we receive a RENDEZVOUS_ESTABLISHED cell; changes the state of
 * the circuit to C_REND_READY.
 */
int
rend_client_rendezvous_acked(origin_circuit_t *circ, const uint8_t *request,
                             size_t request_len)
{
  (void) request;
  (void) request_len;
  /* we just got an ack for our establish-rendezvous. switch purposes. */
  if (circ->base_.purpose != CIRCUIT_PURPOSE_C_ESTABLISH_REND) {
    log_warn(LD_PROTOCOL,"Got a rendezvous ack when we weren't expecting one. "
             "Closing circ.");
    circuit_mark_for_close(TO_CIRCUIT(circ), END_CIRC_REASON_TORPROTOCOL);
    return -1;
  }
  log_info(LD_REND,"Got rendezvous ack. This circuit is now ready for "
           "rendezvous.");
  circuit_change_purpose(TO_CIRCUIT(circ), CIRCUIT_PURPOSE_C_REND_READY);
  /* Set timestamp_dirty, because circuit_expire_building expects it
   * to specify when a circuit entered the _C_REND_READY state. */
  circ->base_.timestamp_dirty = time(NULL);

  /* From a path bias point of view, this circuit is now successfully used.
   * Waiting any longer opens us up to attacks from malicious hidden services.
   * They could induce the client to attempt to connect to their hidden
   * service and never reply to the client's rend requests */
  pathbias_mark_use_success(circ);

  /* XXXX++ This is a pretty brute-force approach. It'd be better to
   * attach only the connections that are waiting on this circuit, rather
   * than trying to attach them all. See comments bug 743. */
  /* If we already have the introduction circuit built, make sure we send
   * the INTRODUCE cell _now_ */
  connection_ap_attach_pending(1);
  return 0;
}

/** The service sent us a rendezvous cell; join the circuits. */
int
rend_client_receive_rendezvous(origin_circuit_t *circ, const uint8_t *request,
                               size_t request_len)
{
  crypt_path_t *hop;
  char keys[DIGEST_LEN+CPATH_KEY_MATERIAL_LEN];

  if ((circ->base_.purpose != CIRCUIT_PURPOSE_C_REND_READY &&
       circ->base_.purpose != CIRCUIT_PURPOSE_C_REND_READY_INTRO_ACKED)
      || !circ->build_state->pending_final_cpath) {
    log_warn(LD_PROTOCOL,"Got rendezvous2 cell from hidden service, but not "
             "expecting it. Closing.");
    circuit_mark_for_close(TO_CIRCUIT(circ), END_CIRC_REASON_TORPROTOCOL);
    return -1;
  }

  if (request_len != DH_KEY_LEN+DIGEST_LEN) {
    log_warn(LD_PROTOCOL,"Incorrect length (%d) on RENDEZVOUS2 cell.",
             (int)request_len);
    goto err;
  }

  log_info(LD_REND,"Got RENDEZVOUS2 cell from hidden service.");

  /* first DH_KEY_LEN bytes are g^y from the service. Finish the dh
   * handshake...*/
  tor_assert(circ->build_state);
  tor_assert(circ->build_state->pending_final_cpath);
  hop = circ->build_state->pending_final_cpath;
  tor_assert(hop->rend_dh_handshake_state);
  if (crypto_dh_compute_secret(LOG_PROTOCOL_WARN,
                               hop->rend_dh_handshake_state, (char*)request,
                               DH_KEY_LEN,
                               keys, DIGEST_LEN+CPATH_KEY_MATERIAL_LEN)<0) {
    log_warn(LD_GENERAL, "Couldn't complete DH handshake.");
    goto err;
  }
  /* ... and set up cpath. */
  if (circuit_init_cpath_crypto(hop, keys+DIGEST_LEN, 0)<0)
    goto err;

  /* Check whether the digest is right... */
  if (tor_memneq(keys, request+DH_KEY_LEN, DIGEST_LEN)) {
    log_warn(LD_PROTOCOL, "Incorrect digest of key material.");
    goto err;
  }

  crypto_dh_free(hop->rend_dh_handshake_state);
  hop->rend_dh_handshake_state = NULL;

  /* All is well. Extend the circuit. */
  circuit_change_purpose(TO_CIRCUIT(circ), CIRCUIT_PURPOSE_C_REND_JOINED);
  hop->state = CPATH_STATE_OPEN;
  /* set the windows to default. these are the windows
   * that the client thinks the service has.
   */
  hop->package_window = circuit_initial_package_window();
  hop->deliver_window = CIRCWINDOW_START;

  /* Now that this circuit has finished connecting to its destination,
   * make sure circuit_get_open_circ_or_launch is willing to return it
   * so we can actually use it. */
  circ->hs_circ_has_timed_out = 0;

  onion_append_to_cpath(&circ->cpath, hop);
  circ->build_state->pending_final_cpath = NULL; /* prevent double-free */

  circuit_try_attaching_streams(circ);

  memwipe(keys, 0, sizeof(keys));
  return 0;
 err:
  memwipe(keys, 0, sizeof(keys));
  circuit_mark_for_close(TO_CIRCUIT(circ), END_CIRC_REASON_TORPROTOCOL);
  return -1;
}

/** Find all the apconns in state AP_CONN_STATE_RENDDESC_WAIT that are
 * waiting on <b>query</b>. If there's a working cache entry here with at
 * least one intro point, move them to the next state. */
void
rend_client_desc_trynow(const char *query)
{
  entry_connection_t *conn;
  rend_cache_entry_t *entry;
  const rend_data_t *rend_data;
  time_t now = time(NULL);

  smartlist_t *conns = get_connection_array();
  SMARTLIST_FOREACH_BEGIN(conns, connection_t *, base_conn) {
    if (base_conn->type != CONN_TYPE_AP ||
        base_conn->state != AP_CONN_STATE_RENDDESC_WAIT ||
        base_conn->marked_for_close)
      continue;
    conn = TO_ENTRY_CONN(base_conn);
    rend_data = ENTRY_TO_EDGE_CONN(conn)->rend_data;
    if (!rend_data)
      continue;
    const char *onion_address = rend_data_get_address(rend_data);
    if (rend_cmp_service_ids(query, onion_address))
      continue;
    assert_connection_ok(base_conn, now);
    if (rend_cache_lookup_entry(onion_address, -1,
                                &entry) == 0 &&
        rend_client_any_intro_points_usable(entry)) {
      /* either this fetch worked, or it failed but there was a
       * valid entry from before which we should reuse */
      log_info(LD_REND,"Rend desc is usable. Launching circuits.");
      base_conn->state = AP_CONN_STATE_CIRCUIT_WAIT;

      /* restart their timeout values, so they get a fair shake at
       * connecting to the hidden service. */
      base_conn->timestamp_created = now;
      base_conn->timestamp_lastread = now;
      base_conn->timestamp_lastwritten = now;

      connection_ap_mark_as_pending_circuit(conn);
    } else { /* 404, or fetch didn't get that far */
      log_notice(LD_REND,"Closing stream for '%s.onion': hidden service is "
                 "unavailable (try again later).",
                 safe_str_client(query));
      connection_mark_unattached_ap(conn, END_STREAM_REASON_RESOLVEFAILED);
      rend_client_note_connection_attempt_ended(rend_data);
    }
  } SMARTLIST_FOREACH_END(base_conn);
}

/** Clear temporary state used only during an attempt to connect to the
 * hidden service with <b>rend_data</b>. Called when a connection attempt
 * has ended; it is possible for this to be called multiple times while
 * handling an ended connection attempt, and any future changes to this
 * function must ensure it remains idempotent. */
void
rend_client_note_connection_attempt_ended(const rend_data_t *rend_data)
{
  unsigned int have_onion = 0;
  rend_cache_entry_t *cache_entry = NULL;
  const char *onion_address = rend_data_get_address(rend_data);
  rend_data_v2_t *rend_data_v2 = TO_REND_DATA_V2(rend_data);

  if (onion_address[0] != '\0') {
    /* Ignore return value; we find an entry, or we don't. */
    (void) rend_cache_lookup_entry(onion_address, -1, &cache_entry);
    have_onion = 1;
  }

  /* Clear the timed_out flag on all remaining intro points for this HS. */
  if (cache_entry != NULL) {
    SMARTLIST_FOREACH(cache_entry->parsed->intro_nodes,
                      rend_intro_point_t *, ip,
                      ip->timed_out = 0; );
  }

  /* Remove the HS's entries in last_hid_serv_requests. */
  if (have_onion) {
    unsigned int replica;
    for (replica = 0; replica < ARRAY_LENGTH(rend_data_v2->descriptor_id);
         replica++) {
      const char *desc_id = rend_data_v2->descriptor_id[replica];
      purge_hid_serv_from_last_hid_serv_requests(desc_id);
    }
    log_info(LD_REND, "Connection attempt for %s has ended; "
             "cleaning up temporary state.",
             safe_str_client(onion_address));
  } else {
    /* We only have an ID for a fetch. Probably used by HSFETCH. */
    purge_hid_serv_from_last_hid_serv_requests(rend_data_v2->desc_id_fetch);
  }
}

/** Return a newly allocated extend_info_t* for a randomly chosen introduction
 * point for the named hidden service.  Return NULL if all introduction points
 * have been tried and failed.
 */
extend_info_t *
rend_client_get_random_intro(const rend_data_t *rend_query)
{
  int ret;
  extend_info_t *result;
  rend_cache_entry_t *entry;
  const char *onion_address = rend_data_get_address(rend_query);

  ret = rend_cache_lookup_entry(onion_address, -1, &entry);
  if (ret < 0 || !rend_client_any_intro_points_usable(entry)) {
    log_warn(LD_REND,
             "Query '%s' didn't have valid rend desc in cache. Failing.",
             safe_str_client(onion_address));
    /* XXX: Should we refetch the descriptor here if the IPs are not usable
     * anymore ?. */
    return NULL;
  }

  /* See if we can get a node that complies with ExcludeNodes */
  if ((result = rend_client_get_random_intro_impl(entry, 1, 1)))
    return result;
  /* If not, and StrictNodes is not set, see if we can return any old node
   */
  if (!get_options()->StrictNodes)
    return rend_client_get_random_intro_impl(entry, 0, 1);
  return NULL;
}

/** As rend_client_get_random_intro, except assume that StrictNodes is set
 * iff <b>strict</b> is true. If <b>warnings</b> is false, don't complain
 * to the user when we're out of nodes, even if StrictNodes is true.
 */
static extend_info_t *
rend_client_get_random_intro_impl(const rend_cache_entry_t *entry,
                                  const int strict,
                                  const int warnings)
{
  int i;

  rend_intro_point_t *intro;
  const or_options_t *options = get_options();
  smartlist_t *usable_nodes;
  int n_excluded = 0;

  /* We'll keep a separate list of the usable nodes.  If this becomes empty,
   * no nodes are usable.  */
  usable_nodes = smartlist_new();
  smartlist_add_all(usable_nodes, entry->parsed->intro_nodes);

  /* Remove the intro points that have timed out during this HS
   * connection attempt from our list of usable nodes. */
  SMARTLIST_FOREACH(usable_nodes, rend_intro_point_t *, ip,
                    if (ip->timed_out) {
                      SMARTLIST_DEL_CURRENT(usable_nodes, ip);
                    });

 again:
  if (smartlist_len(usable_nodes) == 0) {
    if (n_excluded && get_options()->StrictNodes && warnings) {
      /* We only want to warn if StrictNodes is really set. Otherwise
       * we're just about to retry anyways.
       */
      log_warn(LD_REND, "All introduction points for hidden service are "
               "at excluded relays, and StrictNodes is set. Skipping.");
    }
    smartlist_free(usable_nodes);
    return NULL;
  }

  i = crypto_rand_int(smartlist_len(usable_nodes));
  intro = smartlist_get(usable_nodes, i);
  if (BUG(!intro->extend_info)) {
    /* This should never happen, but it isn't fatal, just try another */
    smartlist_del(usable_nodes, i);
    goto again;
  }
  /* All version 2 HS descriptors come with a TAP onion key.
   * Clients used to try to get the TAP onion key from the consensus, but this
   * meant that hidden services could discover which consensus clients have. */
  if (!extend_info_supports_tap(intro->extend_info)) {
    log_info(LD_REND, "The HS descriptor is missing a TAP onion key for the "
             "intro-point relay '%s'; trying another.",
             safe_str_client(extend_info_describe(intro->extend_info)));
    smartlist_del(usable_nodes, i);
    goto again;
  }
  /* Check if we should refuse to talk to this router. */
  if (strict &&
      routerset_contains_extendinfo(options->ExcludeNodes,
                                    intro->extend_info)) {
    n_excluded++;
    smartlist_del(usable_nodes, i);
    goto again;
  }

  smartlist_free(usable_nodes);
  return extend_info_dup(intro->extend_info);
}

/** Return true iff any introduction points still listed in <b>entry</b> are
 * usable. */
int
rend_client_any_intro_points_usable(const rend_cache_entry_t *entry)
{
  extend_info_t *extend_info =
    rend_client_get_random_intro_impl(entry, get_options()->StrictNodes, 0);

  int rv = (extend_info != NULL);

  extend_info_free(extend_info);
  return rv;
}

/** Client-side authorizations for hidden services; map of onion address to
 * rend_service_authorization_t*. */
static strmap_t *auth_hid_servs = NULL;

/** Look up the client-side authorization for the hidden service with
 * <b>onion_address</b>. Return NULL if no authorization is available for
 * that address. */
rend_service_authorization_t*
rend_client_lookup_service_authorization(const char *onion_address)
{
  tor_assert(onion_address);
  if (!auth_hid_servs) return NULL;
  return strmap_get(auth_hid_servs, onion_address);
}

/** Helper: Free storage held by rend_service_authorization_t. */
static void
rend_service_authorization_free(rend_service_authorization_t *auth)
{
  tor_free(auth);
}

/** Helper for strmap_free. */
static void
rend_service_authorization_strmap_item_free(void *service_auth)
{
  rend_service_authorization_free(service_auth);
}

/** Release all the storage held in auth_hid_servs.
 */
void
rend_service_authorization_free_all(void)
{
  if (!auth_hid_servs) {
    return;
  }
  strmap_free(auth_hid_servs, rend_service_authorization_strmap_item_free);
  auth_hid_servs = NULL;
}

/** Parse <b>config_line</b> as a client-side authorization for a hidden
 * service and add it to the local map of hidden service authorizations.
 * Return 0 for success and -1 for failure. */
int
rend_parse_service_authorization(const or_options_t *options,
                                 int validate_only)
{
  config_line_t *line;
  int res = -1;
  strmap_t *parsed = strmap_new();
  smartlist_t *sl = smartlist_new();
  rend_service_authorization_t *auth = NULL;
  char *err_msg = NULL;

  for (line = options->HidServAuth; line; line = line->next) {
    char *onion_address, *descriptor_cookie;
    auth = NULL;
    SMARTLIST_FOREACH(sl, char *, c, tor_free(c););
    smartlist_clear(sl);
    smartlist_split_string(sl, line->value, " ",
                           SPLIT_SKIP_SPACE|SPLIT_IGNORE_BLANK, 3);
    if (smartlist_len(sl) < 2) {
      log_warn(LD_CONFIG, "Configuration line does not consist of "
               "\"onion-address authorization-cookie [service-name]\": "
               "'%s'", line->value);
      goto err;
    }
    auth = tor_malloc_zero(sizeof(rend_service_authorization_t));
    /* Parse onion address. */
    onion_address = smartlist_get(sl, 0);
    if (strlen(onion_address) != REND_SERVICE_ADDRESS_LEN ||
        strcmpend(onion_address, ".onion")) {
      log_warn(LD_CONFIG, "Onion address has wrong format: '%s'",
               onion_address);
      goto err;
    }
    strlcpy(auth->onion_address, onion_address, REND_SERVICE_ID_LEN_BASE32+1);
    if (!rend_valid_service_id(auth->onion_address)) {
      log_warn(LD_CONFIG, "Onion address has wrong format: '%s'",
               onion_address);
      goto err;
    }
    /* Parse descriptor cookie. */
    descriptor_cookie = smartlist_get(sl, 1);
    if (rend_auth_decode_cookie(descriptor_cookie, auth->descriptor_cookie,
                                &auth->auth_type, &err_msg) < 0) {
      tor_assert(err_msg);
      log_warn(LD_CONFIG, "%s", err_msg);
      tor_free(err_msg);
      goto err;
    }
    if (strmap_get(parsed, auth->onion_address)) {
      log_warn(LD_CONFIG, "Duplicate authorization for the same hidden "
                          "service.");
      goto err;
    }
    strmap_set(parsed, auth->onion_address, auth);
    auth = NULL;
  }
  res = 0;
  goto done;
 err:
  res = -1;
 done:
  rend_service_authorization_free(auth);
  SMARTLIST_FOREACH(sl, char *, c, tor_free(c););
  smartlist_free(sl);
  if (!validate_only && res == 0) {
    rend_service_authorization_free_all();
    auth_hid_servs = parsed;
  } else {
    strmap_free(parsed, rend_service_authorization_strmap_item_free);
  }
  return res;
}

/* Can Tor client code make direct (non-anonymous) connections to introduction
 * or rendezvous points?
 * Returns true if tor was compiled with NON_ANONYMOUS_MODE_ENABLED, and is
 * configured in Tor2web mode. */
int
rend_client_allow_non_anonymous_connection(const or_options_t *options)
{
  /* Tor2web support needs to be compiled in to a tor binary. */
#ifdef NON_ANONYMOUS_MODE_ENABLED
  /* Tor2web */
  return options->Tor2webMode ? 1 : 0;
#else
  (void)options;
  return 0;
#endif
}

/* At compile-time, was non-anonymous mode enabled via
 * NON_ANONYMOUS_MODE_ENABLED ? */
int
rend_client_non_anonymous_mode_enabled(const or_options_t *options)
{
  (void)options;
  /* Tor2web support needs to be compiled in to a tor binary. */
#ifdef NON_ANONYMOUS_MODE_ENABLED
  /* Tor2web */
  return 1;
#else
  return 0;
#endif
}
<|MERGE_RESOLUTION|>--- conflicted
+++ resolved
@@ -151,20 +151,11 @@
   tor_assert(rendcirc->base_.purpose == CIRCUIT_PURPOSE_C_REND_READY);
   tor_assert(introcirc->rend_data);
   tor_assert(rendcirc->rend_data);
-<<<<<<< HEAD
-  tor_assert(!rend_cmp_service_ids(introcirc->rend_data->onion_address,
-                                   rendcirc->rend_data->onion_address));
+  tor_assert(!rend_cmp_service_ids(rend_data_get_address(introcirc->rend_data),
+                                  rend_data_get_address(rendcirc->rend_data)));
   assert_circ_anonymity_ok(introcirc, options);
   assert_circ_anonymity_ok(rendcirc, options);
-=======
-  tor_assert(!rend_cmp_service_ids(rend_data_get_address(introcirc->rend_data),
-                                  rend_data_get_address(rendcirc->rend_data)));
-#ifndef NON_ANONYMOUS_MODE_ENABLED
-  tor_assert(!(introcirc->build_state->onehop_tunnel));
-  tor_assert(!(rendcirc->build_state->onehop_tunnel));
-#endif
   onion_address = rend_data_get_address(introcirc->rend_data);
->>>>>>> c189cb5c
 
   r = rend_cache_lookup_entry(onion_address, -1, &entry);
   /* An invalid onion address is not possible else we have a big issue. */
