/* Copyright (c) 2016-2017, The Tor Project, Inc. */
/* See LICENSE for licensing information */

/**
 * \file protover.c
 * \brief Versioning information for different pieces of the Tor protocol.
 *
 * Starting in version 0.2.9.3-alpha, Tor places separate version numbers on
 * each of the different components of its protocol. Relays use these numbers
 * to advertise what versions of the protocols they can support, and clients
 * use them to find what they can ask a given relay to do.  Authorities vote
 * on the supported protocol versions for each relay, and also vote on the
 * which protocols you should have to support in order to be on the Tor
 * network. All Tor instances use these required/recommended protocol versions
 * to tell what level of support for recent protocols each relay has, and
 * to decide whether they should be running given their current protocols.
 *
 * The main advantage of these protocol versions numbers over using Tor
 * version numbers is that they allow different implementations of the Tor
 * protocols to develop independently, without having to claim compatibility
 * with specific versions of Tor.
 **/

#define PROTOVER_PRIVATE

#include "compat.h"
#include "or.h"
#include "protover.h"
#include "routerparse.h"

#ifndef HAVE_RUST

static const smartlist_t *get_supported_protocol_list(void);
static int protocol_list_contains(const smartlist_t *protos,
                                  protocol_type_t pr, uint32_t ver);

/** Mapping between protocol type string and protocol type. */
/// C_RUST_COUPLED: src/rust/protover/protover.rs `PROTOCOL_NAMES`
static const struct {
  protocol_type_t protover_type;
  const char *name;
} PROTOCOL_NAMES[] = {
  { PRT_LINK, "Link" },
  { PRT_LINKAUTH, "LinkAuth" },
  { PRT_RELAY, "Relay" },
  { PRT_DIRCACHE, "DirCache" },
  { PRT_HSDIR, "HSDir" },
  { PRT_HSINTRO, "HSIntro" },
  { PRT_HSREND, "HSRend" },
  { PRT_DESC, "Desc" },
  { PRT_MICRODESC, "Microdesc"},
  { PRT_CONS, "Cons" }
};

#define N_PROTOCOL_NAMES ARRAY_LENGTH(PROTOCOL_NAMES)

/* Maximum allowed length of any single subprotocol name. */
// C_RUST_COUPLED: src/rust/protover/protover.rs
//                 `MAX_PROTOCOL_NAME_LENGTH`
static const unsigned MAX_PROTOCOL_NAME_LENGTH = 100;

/**
 * Given a protocol_type_t, return the corresponding string used in
 * descriptors.
 */
STATIC const char *
protocol_type_to_str(protocol_type_t pr)
{
  unsigned i;
  for (i=0; i < N_PROTOCOL_NAMES; ++i) {
    if (PROTOCOL_NAMES[i].protover_type == pr)
      return PROTOCOL_NAMES[i].name;
  }
  /* LCOV_EXCL_START */
  tor_assert_nonfatal_unreached_once();
  return "UNKNOWN";
  /* LCOV_EXCL_STOP */
}

/**
 * Given a string, find the corresponding protocol type and store it in
 * <b>pr_out</b>. Return 0 on success, -1 on failure.
 */
STATIC int
str_to_protocol_type(const char *s, protocol_type_t *pr_out)
{
  if (BUG(!pr_out))
    return -1;

  unsigned i;
  for (i=0; i < N_PROTOCOL_NAMES; ++i) {
    if (0 == strcmp(s, PROTOCOL_NAMES[i].name)) {
      *pr_out = PROTOCOL_NAMES[i].protover_type;
      return 0;
    }
  }

  return -1;
}

/**
 * Release all space held by a single proto_entry_t structure
 */
STATIC void
proto_entry_free_(proto_entry_t *entry)
{
  if (!entry)
    return;
  tor_free(entry->name);
  SMARTLIST_FOREACH(entry->ranges, proto_range_t *, r, tor_free(r));
  smartlist_free(entry->ranges);
  tor_free(entry);
}

/** The largest possible protocol version. */
#define MAX_PROTOCOL_VERSION (UINT32_MAX-1)

/**
 * Given a string <b>s</b> and optional end-of-string pointer
 * <b>end_of_range</b>, parse the protocol range and store it in
 * <b>low_out</b> and <b>high_out</b>.  A protocol range has the format U, or
 * U-U, where U is an unsigned 32-bit integer.
 */
static int
parse_version_range(const char *s, const char *end_of_range,
                    uint32_t *low_out, uint32_t *high_out)
{
  uint32_t low, high;
  char *next = NULL;
  int ok;

  tor_assert(high_out);
  tor_assert(low_out);

  if (BUG(!end_of_range))
    end_of_range = s + strlen(s); // LCOV_EXCL_LINE

  /* A range must start with a digit. */
  if (!TOR_ISDIGIT(*s)) {
    goto error;
  }

  /* Note that this wouldn't be safe if we didn't know that eventually,
   * we'd hit a NUL */
  low = (uint32_t) tor_parse_ulong(s, 10, 0, MAX_PROTOCOL_VERSION, &ok, &next);
  if (!ok)
    goto error;
  if (next > end_of_range)
    goto error;
  if (next == end_of_range) {
    high = low;
    goto done;
  }

  if (*next != '-')
    goto error;
  s = next+1;

  /* ibid */
  if (!TOR_ISDIGIT(*s)) {
    goto error;
  }
  high = (uint32_t) tor_parse_ulong(s, 10, 0,
                                    MAX_PROTOCOL_VERSION, &ok, &next);
  if (!ok)
    goto error;
  if (next != end_of_range)
    goto error;

  if (low > high)
    goto error;

 done:
  *high_out = high;
  *low_out = low;
  return 0;

 error:
  return -1;
}

static int
is_valid_keyword(const char *s, size_t n)
{
  for (size_t i = 0; i < n; i++) {
    if (!TOR_ISALNUM(s[i]) && s[i] != '-')
      return 0;
  }
  return 1;
}

/** Parse a single protocol entry from <b>s</b> up to an optional
 * <b>end_of_entry</b> pointer, and return that protocol entry. Return NULL
 * on error.
 *
 * A protocol entry has a keyword, an = sign, and zero or more ranges. */
static proto_entry_t *
parse_single_entry(const char *s, const char *end_of_entry)
{
  proto_entry_t *out = tor_malloc_zero(sizeof(proto_entry_t));
  const char *equals;

  out->ranges = smartlist_new();

  if (BUG (!end_of_entry))
    end_of_entry = s + strlen(s); // LCOV_EXCL_LINE

  /* There must be an =. */
  equals = memchr(s, '=', end_of_entry - s);
  if (!equals)
    goto error;

  /* The name must be nonempty */
  if (equals == s)
    goto error;

<<<<<<< HEAD
  /* The name must not be longer than MAX_PROTOCOL_NAME_LENGTH. */
  if (equals - s > (int)MAX_PROTOCOL_NAME_LENGTH) {
    log_warn(LD_NET, "When parsing a protocol entry, I got a very large "
             "protocol name. This is possibly an attack or a bug, unless "
             "the Tor network truly supports protocol names larger than "
             "%ud characters. The offending string was: %s",
             MAX_PROTOCOL_NAME_LENGTH, escaped(out->name));
    goto error;
  }
=======
  /* The name must contain only alphanumeric characters and hyphens. */
  if (!is_valid_keyword(s, equals-s))
    goto error;

>>>>>>> 5b04392c
  out->name = tor_strndup(s, equals-s);

  tor_assert(equals < end_of_entry);

  s = equals + 1;
  while (s < end_of_entry) {
    const char *comma = memchr(s, ',', end_of_entry-s);
    proto_range_t *range = tor_malloc_zero(sizeof(proto_range_t));
    if (! comma)
      comma = end_of_entry;

    smartlist_add(out->ranges, range);
    if (parse_version_range(s, comma, &range->low, &range->high) < 0) {
      goto error;
    }

    s = comma;
    while (*s == ',' && s < end_of_entry)
      ++s;
  }

  return out;

 error:
  proto_entry_free(out);
  return NULL;
}

/**
 * Parse the protocol list from <b>s</b> and return it as a smartlist of
 * proto_entry_t
 */
STATIC smartlist_t *
parse_protocol_list(const char *s)
{
  smartlist_t *entries = smartlist_new();

  while (*s) {
    /* Find the next space or the NUL. */
    const char *end_of_entry = strchr(s, ' ');
    proto_entry_t *entry;
    if (!end_of_entry)
      end_of_entry = s + strlen(s);

    entry = parse_single_entry(s, end_of_entry);

    if (! entry)
      goto error;

    smartlist_add(entries, entry);

    s = end_of_entry;
    while (*s == ' ')
      ++s;
  }

  return entries;

 error:
  SMARTLIST_FOREACH(entries, proto_entry_t *, ent, proto_entry_free(ent));
  smartlist_free(entries);
  return NULL;
}

/**
 * Return true if the unparsed protover in <b>s</b> would contain a protocol
 * name longer than MAX_PROTOCOL_NAME_LENGTH, and false otherwise.
 */
bool
protover_contains_long_protocol_names(const char *s)
{
  smartlist_t *list = parse_protocol_list(s);
  if (!list)
    return true; /* yes, has a dangerous name */
  SMARTLIST_FOREACH(list, proto_entry_t *, ent, proto_entry_free(ent));
  smartlist_free(list);
  return false; /* no, looks fine */
}

/**
 * Given a protocol type and version number, return true iff we know
 * how to speak that protocol.
 */
int
protover_is_supported_here(protocol_type_t pr, uint32_t ver)
{
  const smartlist_t *ours = get_supported_protocol_list();
  return protocol_list_contains(ours, pr, ver);
}

/**
 * Return true iff "list" encodes a protocol list that includes support for
 * the indicated protocol and version.
 */
int
protocol_list_supports_protocol(const char *list, protocol_type_t tp,
                                uint32_t version)
{
  /* NOTE: This is a pretty inefficient implementation. If it ever shows
   * up in profiles, we should memoize it.
   */
  smartlist_t *protocols = parse_protocol_list(list);
  if (!protocols) {
    return 0;
  }
  int contains = protocol_list_contains(protocols, tp, version);

  SMARTLIST_FOREACH(protocols, proto_entry_t *, ent, proto_entry_free(ent));
  smartlist_free(protocols);
  return contains;
}

/**
 * Return true iff "list" encodes a protocol list that includes support for
 * the indicated protocol and version, or some later version.
 */
int
protocol_list_supports_protocol_or_later(const char *list,
                                         protocol_type_t tp,
                                         uint32_t version)
{
  /* NOTE: This is a pretty inefficient implementation. If it ever shows
   * up in profiles, we should memoize it.
   */
  smartlist_t *protocols = parse_protocol_list(list);
  if (!protocols) {
    return 0;
  }
  const char *pr_name = protocol_type_to_str(tp);

  int contains = 0;
  SMARTLIST_FOREACH_BEGIN(protocols, proto_entry_t *, proto) {
    if (strcasecmp(proto->name, pr_name))
      continue;
    SMARTLIST_FOREACH_BEGIN(proto->ranges, const proto_range_t *, range) {
      if (range->high >= version) {
        contains = 1;
        goto found;
      }
    } SMARTLIST_FOREACH_END(range);
  } SMARTLIST_FOREACH_END(proto);

 found:
  SMARTLIST_FOREACH(protocols, proto_entry_t *, ent, proto_entry_free(ent));
  smartlist_free(protocols);
  return contains;
}

/** Return the canonical string containing the list of protocols
 * that we support. */
/// C_RUST_COUPLED: src/rust/protover/protover.rs `SUPPORTED_PROTOCOLS`
const char *
protover_get_supported_protocols(void)
{
  return
    "Cons=1-2 "
    "Desc=1-2 "
    "DirCache=1-2 "
    "HSDir=1-2 "
    "HSIntro=3-4 "
    "HSRend=1-2 "
    "Link=1-5 "
    "LinkAuth=1,3 "
    "Microdesc=1-2 "
    "Relay=1-2";
}

/** The protocols from protover_get_supported_protocols(), as parsed into a
 * list of proto_entry_t values. Access this via
 * get_supported_protocol_list. */
static smartlist_t *supported_protocol_list = NULL;

/** Return a pointer to a smartlist of proto_entry_t for the protocols
 * we support. */
static const smartlist_t *
get_supported_protocol_list(void)
{
  if (PREDICT_UNLIKELY(supported_protocol_list == NULL)) {
    supported_protocol_list =
      parse_protocol_list(protover_get_supported_protocols());
  }
  return supported_protocol_list;
}

/**
 * Given a protocol entry, encode it at the end of the smartlist <b>chunks</b>
 * as one or more newly allocated strings.
 */
static void
proto_entry_encode_into(smartlist_t *chunks, const proto_entry_t *entry)
{
  smartlist_add_asprintf(chunks, "%s=", entry->name);

  SMARTLIST_FOREACH_BEGIN(entry->ranges, proto_range_t *, range) {
    const char *comma = "";
    if (range_sl_idx != 0)
      comma = ",";

    if (range->low == range->high) {
      smartlist_add_asprintf(chunks, "%s%lu",
                             comma, (unsigned long)range->low);
    } else {
      smartlist_add_asprintf(chunks, "%s%lu-%lu",
                             comma, (unsigned long)range->low,
                             (unsigned long)range->high);
    }
  } SMARTLIST_FOREACH_END(range);
}

/** Given a list of space-separated proto_entry_t items,
 * encode it into a newly allocated space-separated string. */
STATIC char *
encode_protocol_list(const smartlist_t *sl)
{
  const char *separator = "";
  smartlist_t *chunks = smartlist_new();
  SMARTLIST_FOREACH_BEGIN(sl, const proto_entry_t *, ent) {
    smartlist_add_strdup(chunks, separator);

    proto_entry_encode_into(chunks, ent);

    separator = " ";
  } SMARTLIST_FOREACH_END(ent);

  char *result = smartlist_join_strings(chunks, "", 0, NULL);

  SMARTLIST_FOREACH(chunks, char *, cp, tor_free(cp));
  smartlist_free(chunks);

  return result;
}

/* We treat any protocol list with more than this many subprotocols in it
 * as a DoS attempt. */
/// C_RUST_COUPLED: src/rust/protover/protover.rs
///                 `MAX_PROTOCOLS_TO_EXPAND`
static const int MAX_PROTOCOLS_TO_EXPAND = (1<<16);

/** Voting helper: Given a list of proto_entry_t, return a newly allocated
 * smartlist of newly allocated strings, one for each included protocol
 * version. (So 'Foo=3,5-7' expands to a list of 'Foo=3', 'Foo=5', 'Foo=6',
 * 'Foo=7'.)
 *
 * Do not list any protocol version more than once.
 *
 * Return NULL if the list would be too big.
 */
static smartlist_t *
expand_protocol_list(const smartlist_t *protos)
{
  smartlist_t *expanded = smartlist_new();
  if (!protos)
    return expanded;

  SMARTLIST_FOREACH_BEGIN(protos, const proto_entry_t *, ent) {
    const char *name = ent->name;
    if (strlen(name) > MAX_PROTOCOL_NAME_LENGTH) {
      log_warn(LD_NET, "When expanding a protocol entry, I got a very large "
               "protocol name. This is possibly an attack or a bug, unless "
               "the Tor network truly supports protocol names larger than "
               "%ud characters. The offending string was: %s",
               MAX_PROTOCOL_NAME_LENGTH, escaped(name));
      continue;
    }
    SMARTLIST_FOREACH_BEGIN(ent->ranges, const proto_range_t *, range) {
      uint32_t u;
      for (u = range->low; u <= range->high; ++u) {
        smartlist_add_asprintf(expanded, "%s=%lu", name, (unsigned long)u);
        if (smartlist_len(expanded) > MAX_PROTOCOLS_TO_EXPAND)
          goto too_many;
      }
    } SMARTLIST_FOREACH_END(range);
  } SMARTLIST_FOREACH_END(ent);

  smartlist_sort_strings(expanded);
  smartlist_uniq_strings(expanded); // This makes voting work. do not remove
  return expanded;

 too_many:
  SMARTLIST_FOREACH(expanded, char *, cp, tor_free(cp));
  smartlist_free(expanded);
  return NULL;
}

/** Voting helper: compare two singleton proto_entry_t items by version
 * alone. (A singleton item is one with a single range entry where
 * low==high.) */
static int
cmp_single_ent_by_version(const void **a_, const void **b_)
{
  const proto_entry_t *ent_a = *a_;
  const proto_entry_t *ent_b = *b_;

  tor_assert(smartlist_len(ent_a->ranges) == 1);
  tor_assert(smartlist_len(ent_b->ranges) == 1);

  const proto_range_t *a = smartlist_get(ent_a->ranges, 0);
  const proto_range_t *b = smartlist_get(ent_b->ranges, 0);

  tor_assert(a->low == a->high);
  tor_assert(b->low == b->high);

  if (a->low < b->low) {
    return -1;
  } else if (a->low == b->low) {
    return 0;
  } else {
    return 1;
  }
}

/** Voting helper: Given a list of singleton protocol strings (of the form
 * Foo=7), return a canonical listing of all the protocol versions listed,
 * with as few ranges as possible, with protocol versions sorted lexically and
 * versions sorted in numerically increasing order, using as few range entries
 * as possible.
 **/
static char *
contract_protocol_list(const smartlist_t *proto_strings)
{
  if (smartlist_len(proto_strings) == 0) {
    return tor_strdup("");
  }

  // map from name to list of single-version entries
  strmap_t *entry_lists_by_name = strmap_new();
  // list of protocol names
  smartlist_t *all_names = smartlist_new();
  // list of strings for the output we're building
  smartlist_t *chunks = smartlist_new();

  // Parse each item and stick it entry_lists_by_name. Build
  // 'all_names' at the same time.
  SMARTLIST_FOREACH_BEGIN(proto_strings, const char *, s) {
    if (BUG(!s))
      continue;// LCOV_EXCL_LINE
    proto_entry_t *ent = parse_single_entry(s, s+strlen(s));
    if (BUG(!ent))
      continue; // LCOV_EXCL_LINE
    smartlist_t *lst = strmap_get(entry_lists_by_name, ent->name);
    if (!lst) {
      smartlist_add(all_names, ent->name);
      lst = smartlist_new();
      strmap_set(entry_lists_by_name, ent->name, lst);
    }
    smartlist_add(lst, ent);
  } SMARTLIST_FOREACH_END(s);

  // We want to output the protocols sorted by their name.
  smartlist_sort_strings(all_names);

  SMARTLIST_FOREACH_BEGIN(all_names, const char *, name) {
    const int first_entry = (name_sl_idx == 0);
    smartlist_t *lst = strmap_get(entry_lists_by_name, name);
    tor_assert(lst);
    // Sort every entry with this name by version. They are
    // singletons, so there can't be overlap.
    smartlist_sort(lst, cmp_single_ent_by_version);

    if (! first_entry)
      smartlist_add_strdup(chunks, " ");

    /* We're going to construct this entry from the ranges. */
    proto_entry_t *entry = tor_malloc_zero(sizeof(proto_entry_t));
    entry->ranges = smartlist_new();
    entry->name = tor_strdup(name);

    // Now, find all the ranges of versions start..end where
    // all of start, start+1, start+2, ..end are included.
    int start_of_cur_series = 0;
    while (start_of_cur_series < smartlist_len(lst)) {
      const proto_entry_t *ent = smartlist_get(lst, start_of_cur_series);
      const proto_range_t *range = smartlist_get(ent->ranges, 0);
      const uint32_t ver_low = range->low;
      uint32_t ver_high = ver_low;

      int idx;
      for (idx = start_of_cur_series+1; idx < smartlist_len(lst); ++idx) {
        ent = smartlist_get(lst, idx);
        range = smartlist_get(ent->ranges, 0);
        if (range->low != ver_high + 1)
          break;
        ver_high += 1;
      }

      // Now idx is either off the end of the list, or the first sequence
      // break in the list.
      start_of_cur_series = idx;

      proto_range_t *new_range = tor_malloc_zero(sizeof(proto_range_t));
      new_range->low = ver_low;
      new_range->high = ver_high;
      smartlist_add(entry->ranges, new_range);
    }
    proto_entry_encode_into(chunks, entry);
    proto_entry_free(entry);

  } SMARTLIST_FOREACH_END(name);

  // Build the result...
  char *result = smartlist_join_strings(chunks, "", 0, NULL);

  // And free all the stuff we allocated.
  SMARTLIST_FOREACH_BEGIN(all_names, const char *, name) {
    smartlist_t *lst = strmap_get(entry_lists_by_name, name);
    tor_assert(lst);
    SMARTLIST_FOREACH(lst, proto_entry_t *, e, proto_entry_free(e));
    smartlist_free(lst);
  } SMARTLIST_FOREACH_END(name);

  strmap_free(entry_lists_by_name, NULL);
  smartlist_free(all_names);
  SMARTLIST_FOREACH(chunks, char *, cp, tor_free(cp));
  smartlist_free(chunks);

  return result;
}

/**
 * Protocol voting implementation.
 *
 * Given a list of strings describing protocol versions, return a newly
 * allocated string encoding all of the protocols that are listed by at
 * least <b>threshold</b> of the inputs.
 *
 * The string is minimal and sorted according to the rules of
 * contract_protocol_list above.
 */
char *
protover_compute_vote(const smartlist_t *list_of_proto_strings,
                      int threshold)
{
  if (smartlist_len(list_of_proto_strings) == 0) {
    return tor_strdup("");
  }

  smartlist_t *all_entries = smartlist_new();

  // First, parse the inputs and break them into singleton entries.
  SMARTLIST_FOREACH_BEGIN(list_of_proto_strings, const char *, vote) {
    smartlist_t *unexpanded = parse_protocol_list(vote);
    if (! unexpanded) {
      log_warn(LD_NET, "I failed with parsing a protocol list from "
               "an authority. The offending string was: %s",
               escaped(vote));
      continue;
    }
    smartlist_t *this_vote = expand_protocol_list(unexpanded);
    if (this_vote == NULL) {
      log_warn(LD_NET, "When expanding a protocol list from an authority, I "
               "got too many protocols. This is possibly an attack or a bug, "
               "unless the Tor network truly has expanded to support over %d "
               "different subprotocol versions. The offending string was: %s",
               MAX_PROTOCOLS_TO_EXPAND, escaped(vote));
    } else {
      smartlist_add_all(all_entries, this_vote);
      smartlist_free(this_vote);
    }
    SMARTLIST_FOREACH(unexpanded, proto_entry_t *, e, proto_entry_free(e));
    smartlist_free(unexpanded);
  } SMARTLIST_FOREACH_END(vote);

  if (smartlist_len(all_entries) == 0) {
    smartlist_free(all_entries);
    return tor_strdup("");
  }

  // Now sort the singleton entries
  smartlist_sort_strings(all_entries);

  // Now find all the strings that appear at least 'threshold' times.
  smartlist_t *include_entries = smartlist_new();
  const char *cur_entry = smartlist_get(all_entries, 0);
  int n_times = 0;
  SMARTLIST_FOREACH_BEGIN(all_entries, const char *, ent) {
    if (!strcmp(ent, cur_entry)) {
      n_times++;
    } else {
      if (n_times >= threshold && cur_entry)
        smartlist_add(include_entries, (void*)cur_entry);
      cur_entry = ent;
      n_times = 1 ;
    }
  } SMARTLIST_FOREACH_END(ent);

  if (n_times >= threshold && cur_entry)
    smartlist_add(include_entries, (void*)cur_entry);

  // Finally, compress that list.
  char *result = contract_protocol_list(include_entries);
  smartlist_free(include_entries);
  SMARTLIST_FOREACH(all_entries, char *, cp, tor_free(cp));
  smartlist_free(all_entries);

  return result;
}

/** Return true if every protocol version described in the string <b>s</b> is
 * one that we support, and false otherwise.  If <b>missing_out</b> is
 * provided, set it to the list of protocols we do not support.
 *
 * NOTE: This is quadratic, but we don't do it much: only a few times per
 * consensus. Checking signatures should be way more expensive than this
 * ever would be.
 **/
int
protover_all_supported(const char *s, char **missing_out)
{
  int all_supported = 1;
  smartlist_t *missing_some;
  smartlist_t *missing_completely;
  smartlist_t *missing_all;

  if (!s) {
    return 1;
  }

  smartlist_t *entries = parse_protocol_list(s);
  if (BUG(entries == NULL)) {
    log_warn(LD_NET, "Received an unparseable protocol list %s"
             " from the consensus", escaped(s));
    return 1;
  }

  missing_some = smartlist_new();
  missing_completely = smartlist_new();

  SMARTLIST_FOREACH_BEGIN(entries, const proto_entry_t *, ent) {
    protocol_type_t tp;
    if (str_to_protocol_type(ent->name, &tp) < 0) {
      if (smartlist_len(ent->ranges)) {
        goto unsupported;
      }
      continue;
    }

    SMARTLIST_FOREACH_BEGIN(ent->ranges, const proto_range_t *, range) {
      proto_entry_t *unsupported = tor_malloc_zero(sizeof(proto_entry_t));
      proto_range_t *versions = tor_malloc_zero(sizeof(proto_range_t));
      uint32_t i;

      unsupported->name = tor_strdup(ent->name);
      unsupported->ranges = smartlist_new();

      for (i = range->low; i <= range->high; ++i) {
        if (!protover_is_supported_here(tp, i)) {
          if (versions->low == 0 && versions->high == 0) {
            versions->low = i;
            /* Pre-emptively add the high now, just in case we're in a single
             * version range (e.g. "Link=999"). */
            versions->high = i;
          }
          /* If the last one to be unsupported is one less than the current
           * one, we're in a continous range, so set the high field. */
          if ((versions->high && versions->high == i - 1) ||
              /* Similarly, if the last high wasn't set and we're currently
               * one higher than the low, add current index as the highest
               * known high. */
              (!versions->high && versions->low == i - 1)) {
            versions->high = i;
            continue;
          }
        } else {
          /* If we hit a supported version, and we previously had a range,
           * we've hit a non-continuity. Copy the previous range and add it to
           * the unsupported->ranges list and zero-out the previous range for
           * the next iteration. */
          if (versions->low != 0 && versions->high != 0) {
            proto_range_t *versions_to_add = tor_malloc(sizeof(proto_range_t));

            versions_to_add->low = versions->low;
            versions_to_add->high = versions->high;
            smartlist_add(unsupported->ranges, versions_to_add);

            versions->low = 0;
            versions->high = 0;
          }
        }
      }
      /* Once we've run out of versions to check, see if we had any unsupported
       * ones and, if so, add them to unsupported->ranges. */
      if (versions->low != 0 && versions->high != 0) {
        smartlist_add(unsupported->ranges, versions);
      }
      /* Finally, if we had something unsupported, add it to the list of
       * missing_some things and mark that there was something missing. */
      if (smartlist_len(unsupported->ranges) != 0) {
        smartlist_add(missing_some, (void*) unsupported);
        all_supported = 0;
      } else {
        proto_entry_free(unsupported);
        tor_free(versions);
      }
    } SMARTLIST_FOREACH_END(range);

    continue;

  unsupported:
    all_supported = 0;
    smartlist_add(missing_completely, (void*) ent);
  } SMARTLIST_FOREACH_END(ent);

  /* We keep the two smartlists separate so that we can free the proto_entry_t
   * we created and put in missing_some, so here we add them together to build
   * the string. */
  missing_all = smartlist_new();
  smartlist_add_all(missing_all, missing_some);
  smartlist_add_all(missing_all, missing_completely);

  if (missing_out && !all_supported) {
    tor_assert(smartlist_len(missing_all) != 0);
    *missing_out = encode_protocol_list(missing_all);
  }
  SMARTLIST_FOREACH(missing_some, proto_entry_t *, ent, proto_entry_free(ent));
  smartlist_free(missing_some);
  smartlist_free(missing_completely);
  smartlist_free(missing_all);

  SMARTLIST_FOREACH(entries, proto_entry_t *, ent, proto_entry_free(ent));
  smartlist_free(entries);

  return all_supported;
}

/** Helper: Given a list of proto_entry_t, return true iff
 * <b>pr</b>=<b>ver</b> is included in that list. */
static int
protocol_list_contains(const smartlist_t *protos,
                       protocol_type_t pr, uint32_t ver)
{
  if (BUG(protos == NULL)) {
    return 0; // LCOV_EXCL_LINE
  }
  const char *pr_name = protocol_type_to_str(pr);
  if (BUG(pr_name == NULL)) {
    return 0; // LCOV_EXCL_LINE
  }

  SMARTLIST_FOREACH_BEGIN(protos, const proto_entry_t *, ent) {
    if (strcasecmp(ent->name, pr_name))
      continue;
    /* name matches; check the ranges */
    SMARTLIST_FOREACH_BEGIN(ent->ranges, const proto_range_t *, range) {
      if (ver >= range->low && ver <= range->high)
        return 1;
    } SMARTLIST_FOREACH_END(range);
  } SMARTLIST_FOREACH_END(ent);

  return 0;
}

/** Return a string describing the protocols supported by tor version
 * <b>version</b>, or an empty string if we cannot tell.
 *
 * Note that this is only used to infer protocols for Tor versions that
 * can't declare their own.
 **/
/// C_RUST_COUPLED: src/rust/protover/protover.rs `compute_for_old_tor`
const char *
protover_compute_for_old_tor(const char *version)
{
  if (version == NULL) {
    /* No known version; guess the oldest series that is still supported. */
    version = "0.2.5.15";
  }

  if (tor_version_as_new_as(version,
                            FIRST_TOR_VERSION_TO_ADVERTISE_PROTOCOLS)) {
    return "";
  } else if (tor_version_as_new_as(version, "0.2.9.1-alpha")) {
    /* 0.2.9.1-alpha HSRend=2 */
    return "Cons=1-2 Desc=1-2 DirCache=1 HSDir=1 HSIntro=3 HSRend=1-2 "
      "Link=1-4 LinkAuth=1 "
      "Microdesc=1-2 Relay=1-2";
  } else if (tor_version_as_new_as(version, "0.2.7.5")) {
    /* 0.2.7-stable added Desc=2, Microdesc=2, Cons=2, which indicate
     * ed25519 support.  We'll call them present only in "stable" 027,
     * though. */
    return "Cons=1-2 Desc=1-2 DirCache=1 HSDir=1 HSIntro=3 HSRend=1 "
      "Link=1-4 LinkAuth=1 "
      "Microdesc=1-2 Relay=1-2";
  } else if (tor_version_as_new_as(version, "0.2.4.19")) {
    /* No currently supported Tor server versions are older than this, or
     * lack these protocols. */
    return "Cons=1 Desc=1 DirCache=1 HSDir=1 HSIntro=3 HSRend=1 "
      "Link=1-4 LinkAuth=1 "
      "Microdesc=1 Relay=1-2";
  } else {
    /* Cannot infer protocols. */
    return "";
  }
}

/**
 * Release all storage held by static fields in protover.c
 */
void
protover_free_all(void)
{
  if (supported_protocol_list) {
    smartlist_t *entries = supported_protocol_list;
    SMARTLIST_FOREACH(entries, proto_entry_t *, ent, proto_entry_free(ent));
    smartlist_free(entries);
    supported_protocol_list = NULL;
  }
}

#endif /* !defined(HAVE_RUST) */
<|MERGE_RESOLUTION|>--- conflicted
+++ resolved
@@ -214,7 +214,6 @@
   if (equals == s)
     goto error;
 
-<<<<<<< HEAD
   /* The name must not be longer than MAX_PROTOCOL_NAME_LENGTH. */
   if (equals - s > (int)MAX_PROTOCOL_NAME_LENGTH) {
     log_warn(LD_NET, "When parsing a protocol entry, I got a very large "
@@ -224,12 +223,11 @@
              MAX_PROTOCOL_NAME_LENGTH, escaped(out->name));
     goto error;
   }
-=======
+
   /* The name must contain only alphanumeric characters and hyphens. */
   if (!is_valid_keyword(s, equals-s))
     goto error;
 
->>>>>>> 5b04392c
   out->name = tor_strndup(s, equals-s);
 
   tor_assert(equals < end_of_entry);
@@ -937,4 +935,4 @@
   }
 }
 
-#endif /* !defined(HAVE_RUST) */
+#endif /* !defined(HAVE_RUST) */